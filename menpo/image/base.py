from __future__ import division
import abc
from warnings import warn

import numpy as np
from scipy.misc import imrotate
import scipy.linalg
import PIL.Image as PILImage
import skimage
from skimage.transform import pyramid_gaussian
from skimage.transform.pyramids import _smooth

from menpo.base import Vectorizable
from menpo.landmark import LandmarkableViewable
from menpo.transform import (Translation, NonUniformScale, UniformScale,
<<<<<<< HEAD
                             AlignmentUniformScale, Affine, Homogeneous)
from menpo.visualize.base import Viewable, ImageViewer
=======
                             AlignmentUniformScale)
from menpo.visualize.base import ImageViewer
>>>>>>> 51f48c84
from .feature import ImageFeatures, features
from .interpolation import scipy_interpolation


class ImageBoundaryError(ValueError):
    r"""
    Exception that is thrown when an attempt is made to crop an image beyond
    the edge of it's boundary.

    requested_min : (d,) ndarray
        The per-dimension minimum index requested for the crop
    requested_max : (d,) ndarray
        The per-dimension maximum index requested for the crop
    snapped_min : (d,) ndarray
        The per-dimension minimum index that could be used if the crop was
        constrained to the image boundaries.
    requested_max : (d,) ndarray
        The per-dimension maximum index that could be used if the crop was
        constrained to the image boundaries.
    """

    def __init__(self, requested_min, requested_max, snapped_min,
                 snapped_max):
        super(ImageBoundaryError, self).__init__()
        self.requested_min = requested_min
        self.requested_max = requested_max
        self.snapped_min = snapped_min
        self.snapped_max = snapped_max

# Store out a transform that simply switches the x and y axis
xy_yx = Homogeneous(np.array([[0., 1., 0.],
                              [1., 0., 0.],
                              [0., 0., 1.]]))


class Image(Vectorizable, LandmarkableViewable):
    r"""
    An n-dimensional image.

    Images are n-dimensional homogeneous regular arrays of data. Each
    spatially distinct location in the array is referred to as a `pixel`.
    At a pixel, `k` distinct pieces of information can be stored. Each
    datum at a pixel is refereed to as being in a `channel`. All pixels in
    the image have the same number of channels, and all channels have the
    same data-type (`float`).

    Parameters
    -----------
    image_data : ``(M, N ..., Q, C)`` `ndarray`
        Array representing the image pixels, with the last axis being
        channels.
    copy : `bool`, optional
        If ``False``, the ``image_data`` will not be copied on assignment.
        Note that this will miss out on additional checks. Further note that we
        still demand that the array is C-contiguous - if it isn't, a copy will
        be generated anyway.
        In general, this should only be used if you know what you are doing.

    Attributes
    ----------
    features : :map:`ImageFeatures`
        Gives access to all the feature types that we support.

    Raises
    ------
    Warning
        If ``copy=False`` cannot be honoured
    ValueError
        If the pixel array is malformed
    """

    __metaclass__ = abc.ABCMeta

    def __init__(self, image_data, copy=True):
        super(Image, self).__init__()
        if not copy:
            if not image_data.flags.c_contiguous:
                image_data = np.array(image_data, copy=True, order='C')
                warn('The copy flag was NOT honoured. A copy HAS been made. '
                     'Please ensure the data you pass is C-contiguous.')
        else:
            image_data = np.array(image_data, copy=True, order='C')
            # Degenerate case whereby we can just put the extra axis
            # on ourselves
            if image_data.ndim == 2:
                image_data = image_data[..., None]
            if image_data.ndim < 2:
                raise ValueError(
                    "Pixel array has to be 2D (2D shape, implicitly "
                    "1 channel) or 3D+ (2D+ shape, n_channels) "
                    " - a {}D array "
                    "was provided".format(image_data.ndim))
        self.pixels = image_data
        self.features = ImageFeatures(self)

    def as_masked(self, mask=None, copy=True):
        r"""
        Return a copy of this image with an attached mask behavior.

        A custom mask may be provided, or None. See the :map:`MaskedImage`
        constructor for details of how the kwargs will be handled.

        Parameters
        ----------
        mask : `ndarray` with shape of ``self.shape`` or :map:`BooleanImage`
            A mask to attach to the newly generated masked image.

        copy : `bool`, optional
            If False, the produced :map:`MaskedImage` will share pixels with
            ``self``. Only suggested to be used for performance.

        Returns
        -------
        masked_image : :map:`MaskedImage`
            An image with the same pixels and landmarks as this one, but with
            a mask.
        """
        from .masked import MaskedImage
        img = MaskedImage(self.pixels, copy=copy, mask=mask)
        img.landmarks = self.landmarks
        return img

    @classmethod
    def blank(cls, shape, n_channels=1, fill=0, dtype=np.float):
        r"""
        Returns a blank image.

        Parameters
        ----------
        shape : tuple or list
            The shape of the image. Any floating point values are rounded up
            to the nearest integer.

        n_channels: int, optional
            The number of channels to create the image with

            Default: 1
        fill : int, optional
            The value to fill all pixels with

            Default: 0
        dtype: numpy data type, optional
            The data type of the image.

            Default: np.float

        Returns
        -------
        blank_image : :map:`Image`
            A new image of the requested size.
        """
        # Ensure that the '+' operator means concatenate tuples
        shape = tuple(np.ceil(shape).astype(np.int))
        if fill == 0:
            pixels = np.zeros(shape + (n_channels,), dtype=dtype)
        else:
            pixels = np.ones(shape + (n_channels,), dtype=dtype) * fill
        # We know there is no need to copy...
        return cls(pixels, copy=False)

    @property
    def n_dims(self):
        r"""
        The number of dimensions in the image. The minimum possible n_dims is
        2.

        :type: int
        """
        return len(self.shape)

    @property
    def n_pixels(self):
        r"""
        Total number of pixels in the image (`prod(shape)`)

        :type: int
        """
        return self.pixels[..., 0].size

    @property
    def n_elements(self):
        r"""
        Total number of data points in the image (`prod(shape) x
        n_channels`)

        :type: int
        """
        return self.pixels.size

    @property
    def n_channels(self):
        """
        The number of channels on each pixel in the image.

        :type: int
        """
        return self.pixels.shape[-1]

    @property
    def width(self):
        r"""
        The width of the image.

        This is the width according to image semantics, and is thus the size
        of the **second** dimension.

        :type: `int`
        """
        return self.pixels.shape[1]

    @property
    def height(self):
        r"""
        The height of the image.

        This is the height according to image semantics, and is thus the size
        of the **first** dimension.

        :type: int
        """
        return self.pixels.shape[0]

    @property
    def shape(self):
        r"""
        The shape of the image
        (with `n_channel` values at each point).

        :type: tuple
        """
        return self.pixels.shape[:-1]

    @property
    def centre(self):
        r"""
        The geometric centre of the Image - the subpixel that is in the
        middle.

        Useful for aligning shapes and images.

        :type: (n_dims,) ndarray
        """
        # noinspection PyUnresolvedReferences
        return np.array(self.shape, dtype=np.double) / 2

    @property
    def _str_shape(self):
        if self.n_dims > 2:
            return ' x '.join(str(dim) for dim in self.shape)
        elif self.n_dims == 2:
            return '{}W x {}H'.format(self.width, self.height)

    @property
    def indices(self):
        r"""
        Return the indices of all pixels in this image.

        :type: (`n_dims`, `n_pixels`) ndarray

        """
        return np.indices(self.shape).reshape([self.n_dims, -1]).T

    def copy(self):
        r"""
        Return a new image with copies of the pixels and landmarks of this
        image.

        This is an efficient copy method. If you need to copy all the state on
        the object, consider deepcopy instead.

        Returns
        -------

        image: :map:`Image`
            A new image with the same pixels and landmarks as this one, just
            copied.

        """
        new_image = Image(self.pixels)
        new_image.landmarks = self.landmarks
        return new_image

    def _as_vector(self, keep_channels=False):
        r"""
        The vectorized form of this image.

        Parameters
        ----------
        keep_channels : bool, optional

            ========== =================================
            Value      Return shape
            ========== =================================
            `False`    (`n_pixels` * `n_channels`,)
            `True`     (`n_pixels`, `n_channels`)
            ========== =================================

            Default: `False`

        Returns
        -------
        (shape given by keep_channels) ndarray
            Flattened representation of this image, containing all pixel
            and channel information
        """
        if keep_channels:
            return self.pixels.reshape([-1, self.n_channels])
        else:
            return self.pixels.ravel()

    def from_vector(self, vector, n_channels=None, copy=True):
        r"""
        Takes a flattened vector and returns a new image formed by reshaping
        the vector to the correct pixels and channels.

        The `n_channels` argument is useful for when we want to add an extra
        channel to an image but maintain the shape. For example, when
        calculating the gradient.

        Note that landmarks are transferred in the process.

        Parameters
        ----------
        vector : (`n_parameters`,)
            A flattened vector of all pixels and channels of an image.

        n_channels : int, optional
            If given, will assume that vector is the same shape as this image,
            but with a possibly different number of channels

            Default: Use the existing image channels

        copy : bool, optional
            If False the vector will not be copied in creating the new image.

            Default: True

        Returns
        -------
        image : :map:`Image`
            New image of same shape as this image and the number of
            specified channels.

        Raises
        ------

        Warning : If the copy=False flag cannot be honored

        """
        # This is useful for when we want to add an extra channel to an image
        # but maintain the shape. For example, when calculating the gradient
        n_channels = self.n_channels if n_channels is None else n_channels
        image_data = vector.reshape(self.shape + (n_channels,))
        new_image = Image(image_data, copy=copy)
        new_image.landmarks = self.landmarks
        return new_image

    def from_vector_inplace(self, vector, copy=True):
        r"""
        Takes a flattened vector and update this image by
        reshaping the vector to the correct dimensions.

        Parameters
        ----------
        vector : (`n_pixels`,) np.bool ndarray
            A vector vector of all the pixels of a BooleanImage.

        copy: bool, optional
            If False, the vector will be set as the pixels. If True a copy of
            the vector is taken.

            Default: True

        Raises
        ------
        Warning : If copy=False flag cannot be honored

        Notes
        -----
        For BooleanImage's this is rebuilding a boolean image **itself**
        from boolean values. The mask is in no way interpreted in performing
        the operation, in contrast to MaskedImage, where only the masked
        region is used in from_vector{_inplace}() and as_vector().
        """
        image_data = vector.reshape(self.pixels.shape)
        if not copy:
            if not image_data.flags.c_contiguous:
                warn('The copy flag was NOT honoured. A copy HAS been made. '
                     'Please ensure the data you pass is C-contiguous.')
                image_data = np.array(image_data, copy=True, order='C')
        else:
            image_data = np.array(image_data, copy=True, order='C')
        self.pixels = image_data

    def as_histogram(self, keep_channels=True, bins='unique'):
        r"""
        Histogram binning of the values of this image.

        Parameters
        ----------
        keep_channels : bool, optional
            If set to `False`, it returns a single histogram for all the
            channels of the image. If set to `True`, it returns a list of
            histograms, one for each channel.

            Default: `True`
        bins : 'unique', positive int or sequence of scalars, optional
            If set equal to 'unique', the bins of the histograms are centered
            on the unique values of each channel. If set equal to a positive
            integer, then this is the number of bins. If set equal to a
            sequence of scalars, these will be used as bins centres.

            Default: 'unique'

        Returns
        -------
        hist : array or list with n_channels arrays
            The histogram(s). If keep_channels=False, then hist is an array. If
            keep_channels=True, then hist is a list with len(hist)=n_channels.
        bin_edges : array or list with n_channels arrays
            An array or a list of arrays corresponding to the above histograms
            that store the bins' edges.
            The result in the case of list of arrays can be visualized as:

                for k in range(len(hist)):
                    plt.subplot(1,len(hist),k)
                    width = 0.7 * (bin_edges[k][1] - bin_edges[k][0])
                    center = (bin_edges[k][:-1] + bin_edges[k][1:]) / 2
                    plt.bar(center, hist[k], align='center', width=width)

        Raises
        ------
        ValueError
            Bins can be either 'unique', positive int or a sequence of scalars.
        """
        # parse options
        if isinstance(bins, str):
            if bins == 'unique':
                bins = 0
            else:
                raise ValueError("Bins can be either 'unique', positive int or"
                                 "a sequence of scalars.")
        elif isinstance(bins, int) and bins < 1:
            raise ValueError("Bins can be either 'unique', positive int or a "
                             "sequence of scalars.")
        # compute histogram
        vec = self.as_vector(keep_channels=keep_channels)
        if len(vec.shape) == 1 or vec.shape[1] == 1:
            if bins == 0:
                bins = np.unique(vec)
            hist, bin_edges = np.histogram(vec, bins=bins)
        else:
            hist = []
            bin_edges = []
            num_bins = bins
            for ch in range(vec.shape[1]):
                if bins == 0:
                    num_bins = np.unique(vec[:, ch])
                h_tmp, c_tmp = np.histogram(vec[:, ch], bins=num_bins)
                hist.append(h_tmp)
                bin_edges.append(c_tmp)
        return hist, bin_edges

    def _view(self, figure_id=None, new_figure=False, channels=None,
              **kwargs):
        r"""
        View the image using the default image viewer. Currently only
        supports the rendering of 2D images.

        Returns
        -------
        image_viewer : :class:`menpo.visualize.viewimage.ViewerImage`
            The viewer the image is being shown within

        Raises
        ------
        DimensionalityError
            If Image is not 2D
        """
        pixels_to_view = self.pixels
        return ImageViewer(figure_id, new_figure, self.n_dims,
                           pixels_to_view, channels=channels).render(**kwargs)

    def glyph(self, vectors_block_size=10, use_negative=False, channels=None):
        r"""
        Create glyph of a feature image. If feature_data has negative values,
        the use_negative flag controls whether there will be created a glyph of
        both positive and negative values concatenated the one on top of the
        other.

        Parameters
        ----------
        vectors_block_size: int
            Defines the size of each block with vectors of the glyph image.
        use_negative: bool
            Defines whether to take into account possible negative values of
            feature_data.
        """
        # first, choose the appropriate channels
        if channels is None:
            pixels = self.pixels[..., :4]
        elif channels != 'all':
            pixels = self.pixels[..., channels]
        else:
            pixels = self.pixels
        # compute the glyph
        negative_weights = -pixels
        scale = np.maximum(pixels.max(), negative_weights.max())
        pos = _create_feature_glyph(pixels, vectors_block_size)
        pos = pos * 255 / scale
        glyph_image = pos
        if use_negative and pixels.min() < 0:
            neg = _create_feature_glyph(negative_weights, vectors_block_size)
            neg = neg * 255 / scale
            glyph_image = np.concatenate((pos, neg))
        glyph = Image(glyph_image)
        # correct landmarks
        from menpo.transform import NonUniformScale

        image_shape = np.array(self.shape, dtype=np.double)
        glyph_shape = np.array(glyph.shape, dtype=np.double)
        nus = NonUniformScale(glyph_shape / image_shape)
        glyph.landmarks = self.landmarks
        nus.apply_inplace(glyph.landmarks)
        return glyph

    def gradient(self, **kwargs):
        r"""
        Returns an :map:`Image` which is the gradient of this one. In the case
        of multiple channels, it returns the gradient over each axis over
        each channel as a flat list.

        Returns
        -------
        gradient : :map:`Image`
            The gradient over each axis over each channel. Therefore, the
            gradient of a 2D, single channel image, will have length `2`.
            The length of a 2D, 3-channel image, will have length `6`.
        """
        grad_image_pixels = features.gradient(self.pixels)
        grad_image = Image(grad_image_pixels, copy=False)
        grad_image.landmarks = self.landmarks
        return grad_image

    def crop_inplace(self, min_indices, max_indices,
                     constrain_to_boundary=True):
        r"""
        Crops this image using the given minimum and maximum indices.
        Landmarks are correctly adjusted so they maintain their position
        relative to the newly cropped image.

        Parameters
        -----------
        min_indices : (n_dims, ) ndarray
            The minimum index over each dimension

        max_indices : (n_dims, ) ndarray
            The maximum index over each dimension

        constrain_to_boundary : boolean, optional
            If `True` the crop will be snapped to not go beyond this images
            boundary. If `False`, an :map:`ImageBoundaryError` will be raised if
            an attempt is made to go beyond the edge of the image.

            Default: `True`

        Returns
        -------
        cropped_image : `type(self)`
            This image, cropped.

        Raises
        ------
        `ValueError`
            `min_indices` and `max_indices` both have to be of length `n_dims`.
            All `max_indices` must be greater than `min_indices`.

        `ImageBoundaryError`
            Raised if `constrain_to_boundary` is `False`, and an attempt is made
            to crop the image in a way that violates the image bounds.

        """
        min_indices = np.floor(min_indices)
        max_indices = np.ceil(max_indices)
        if not (min_indices.size == max_indices.size == self.n_dims):
            raise ValueError(
                "Both min and max indices should be 1D numpy arrays of"
                " length n_dims ({})".format(self.n_dims))
        elif not np.all(max_indices > min_indices):
            raise ValueError("All max indices must be greater that the min "
                             "indices")
        min_bounded = self.constrain_points_to_bounds(min_indices)
        max_bounded = self.constrain_points_to_bounds(max_indices)
        if not constrain_to_boundary and not (
                    np.all(min_bounded == min_indices) or
                    np.all(max_bounded == max_indices)):
            # points have been constrained and the user didn't want this -
            raise ImageBoundaryError(min_indices, max_indices,
                                     min_bounded, max_bounded)
        slices = [slice(int(min_i), int(max_i))
                  for min_i, max_i in
                  zip(list(min_bounded), list(max_bounded))]
        self.pixels = self.pixels[slices].copy()
        # update all our landmarks
        lm_translation = Translation(-min_bounded)
        lm_translation.apply_inplace(self.landmarks)
        return self

    def crop(self, min_indices, max_indices,
             constrain_to_boundary=False):
        r"""
        Return a cropped copy of this image using the given minimum and
        maximum indices. Landmarks are correctly adjusted so they maintain
        their position relative to the newly cropped image.

        Parameters
        -----------
        min_indices : (n_dims, ) ndarray
            The minimum index over each dimension

        max_indices : (n_dims, ) ndarray
            The maximum index over each dimension

        constrain_to_boundary : boolean, optional
            If `True` the crop will be snapped to not go beyond this images
            boundary. If `False`, an :map:`ImageBoundaryError` will be raised if
            an attempt is made to go beyond the edge of the image.

            Default: `True`

        Returns
        -------
        cropped_image : :class:`type(self)`
            A new instance of self, but cropped.


        Raises
        ------
        ValueError
            `min_indices` and `max_indices` both have to be of length `n_dims`.
            All `max_indices` must be greater than `min_indices`.

        ImageBoundaryError
            Raised if `constrain_to_boundary` is `False`, and an attempt is made
            to crop the image in a way that violates the image bounds.
        """
        cropped_image = self.copy()
        return cropped_image.crop_inplace(
            min_indices, max_indices,
            constrain_to_boundary=constrain_to_boundary)

    def crop_to_landmarks_inplace(self, group=None, label='all', boundary=0,
                                  constrain_to_boundary=True):
        r"""
        Crop this image to be bounded around a set of landmarks with an
        optional `n_pixel` boundary

        Parameters
        ----------
        group : string, Optional
            The key of the landmark set that should be used. If `None`,
            and if there is only one set of landmarks, this set will be used.

            Default: `None`

        label : string, Optional
            The label of of the landmark manager that you wish to use. If
            'all' all landmarks in the group are used.

            Default: 'all'

        boundary : int, Optional
            An extra padding to be added all around the landmarks bounds.

            Default: `0`

        constrain_to_boundary : boolean, optional
            If `True` the crop will be snapped to not go beyond this images
            boundary. If `False`, an :map`ImageBoundaryError` will be raised if
            an attempt is made to go beyond the edge of the image.

            Default: `True`

        Returns
        -------
        image : :map:`Image`
            This image, cropped to it's landmarks.

        Raises
        ------
        ImageBoundaryError
            Raised if `constrain_to_boundary` is `False`, and an attempt is made
            to crop the image in a way that violates the image bounds.
        """
        pc = self.landmarks[group][label].lms
        min_indices, max_indices = pc.bounds(boundary=boundary)
        return self.crop_inplace(min_indices, max_indices,
                                 constrain_to_boundary=constrain_to_boundary)

    def crop_to_landmarks_proportion_inplace(self, boundary_proportion,
                                             group=None, label='all',
                                             minimum=True,
                                             constrain_to_boundary=True):
        r"""
        Crop this image to be bounded around a set of landmarks with a
        border proportional to the landmark spread or range.

        Parameters
        ----------
        boundary_proportion : float
            Additional padding to be added all around the landmarks
            bounds defined as a proportion of the landmarks' range. See
            the minimum parameter for a definition of how the range is
            calculated.
        group : string, Optional
            The key of the landmark set that should be used. If `None`,
            and if there is only one set of landmarks, this set will be used.

            Default: `None`
        label : string, Optional
            The label of of the landmark manager that you wish to use. If
            'all' all landmarks in the group are used.

            Default: 'all'
        minimum : bool, Optional
            If `True` the specified proportion is relative to the minimum
            value of the landmarks' per-dimension range; if `False` w.r.t. the
            maximum value of the landmarks' per-dimension range.

            Default: `True`
        constrain_to_boundary : boolean, optional
            If `True`, the crop will be snapped to not go beyond this images
            boundary. If `False`, an :map:`ImageBoundaryError` will be raised if
            an attempt is made to go beyond the edge of the image.

            Default: `True`

        Returns
        -------
        image : :map:`Image`
            This image, cropped to it's landmarks with a border proportional to
            the landmark spread or range.

        Raises
        ------
        ImageBoundaryError
            Raised if `constrain_to_boundary` is `False`, and an attempt is made
            to crop the image in a way that violates the image bounds.
        """
        pc = self.landmarks[group][label].lms
        if minimum:
            boundary = boundary_proportion * np.min(pc.range())
        else:
            boundary = boundary_proportion * np.max(pc.range())
        return self.crop_to_landmarks_inplace(
            group=group, label=label, boundary=boundary,
            constrain_to_boundary=constrain_to_boundary)

    def constrain_points_to_bounds(self, points):
        r"""
        Constrains the points provided to be within the bounds of this
        image.

        Parameters
        ----------

        points: (d,) ndarray
            points to be snapped to the image boundaries

        Returns
        -------

        bounded_points: (d,) ndarray
            points snapped to not stray outside the image edges

        """
        bounded_points = points.copy()
        # check we don't stray under any edges
        bounded_points[bounded_points < 0] = 0
        # check we don't stray over any edges
        shape = np.array(self.shape)
        over_image = (shape - bounded_points) < 0
        bounded_points[over_image] = shape[over_image]
        return bounded_points

    def warp_to_mask(self, template_mask, transform, warp_landmarks=True,
                     order=1, mode='constant', cval=0., interpolator='scipy'):
        r"""
        Return a copy of this image warped into a different reference space.

        Note that warping into a mask is slower than warping into a full image.
        If you don't need a non-linear mask, consider warp_to_shape instead.

        Parameters
        ----------
        template_mask : :map:`BooleanImage`
            Defines the shape of the result, and what pixels should be
            sampled.

        transform : :map:`Transform`
            Transform **from the template space back to this image**.
            Defines, for each pixel location on the template, which pixel
            location should be sampled from on this image.

        warp_landmarks : `bool`, optional
            If `True`, warped_image will have the same landmark dictionary
            as self, but with each landmark updated to the warped position.

        order : `int`, optional
            The order of interpolation. The order has to be in the range 0-5:
            * 0: Nearest-neighbor
            * 1: Bi-linear (default)
            * 2: Bi-quadratic
            * 3: Bi-cubic
            * 4: Bi-quartic
            * 5: Bi-quintic

        mode : `str`, optional
            Points outside the boundaries of the input are filled according
            to the given mode ('constant', 'nearest', 'reflect' or 'wrap').

        cval : `float`, optional
            Used in conjunction with mode 'constant', the value outside
            the image boundaries.

        interpolator : ``'scipy'``, optional
            The interpolator that should be used to perform the warp.

        Returns
        -------
        warped_image : :map:`MaskedImage`
            A copy of this image, warped.
        """
        # configure the interpolator we are going to use for the warp
        # currently only scipy is supported but in the future we may have CUDA
        if interpolator == 'scipy':
            _interpolator = scipy_interpolation
        else:
            raise ValueError("Don't understand interpolator '{}': needs to "
                             "be 'scipy'".format(interpolator))
        if self.n_dims != transform.n_dims:
            raise ValueError(
                "Trying to warp a {}D image with a {}D transform "
                "(they must match)".format(self.n_dims, transform.n_dims))
        template_points = template_mask.true_indices
        points_to_sample = transform.apply(template_points)
        # we want to sample each channel in turn, returning a vector of
        # sampled pixels. Store those in a (n_pixels, n_channels) array.
        sampled_pixel_values = _interpolator(self.pixels, points_to_sample,
                                             order=order, mode=mode,
                                             cval=cval)
        # set any nan values to 0
        sampled_pixel_values[np.isnan(sampled_pixel_values)] = 0
        # build a warped version of the image
        warped_image = self._build_warped_to_mask(template_mask,
                                                  sampled_pixel_values)

        if warp_landmarks:
            warped_image.landmarks = self.landmarks
            transform.pseudoinverse.apply_inplace(warped_image.landmarks)
        return warped_image

    def _build_warped_to_mask(self, template_mask, sampled_pixel_values):
        r"""
        Builds the warped image from the template mask and
        sampled pixel values. Overridden for BooleanImage as we can't use
        the usual from_vector_inplace method. All other Image classes share
        the Image implementation.
        """
        warped_image = MaskedImage.blank(template_mask.shape,
                                         n_channels=self.n_channels,
                                         mask=template_mask)
        warped_image.from_vector_inplace(sampled_pixel_values.ravel())
        return warped_image

    def warp_to_shape(self, template_shape, transform, warp_landmarks=False,
                      order=1, mode='constant', cval=0.):
        """
        Return a copy of this image warped into a different reference space.

        Parameters
        ----------
        template_shape : (n_dims, ) tuple or ndarray
            Defines the shape of the result, and what pixel indices should be
            sampled (all of them).

        transform : :map:`Transform`
            Transform **from the template_shape space back to this image**.
            Defines, for each index on template_shape, which pixel location
            should be sampled from on this image.

        warp_landmarks : `bool`, optional
            If `True`, ``warped_image`` will have the same landmark dictionary
            as self, but with each landmark updated to the warped position.

        order : `int`, optional
            The order of interpolation. The order has to be in the range 0-5:
            * 0: Nearest-neighbor
            * 1: Bi-linear (default)
            * 2: Bi-quadratic
            * 3: Bi-cubic
            * 4: Bi-quartic
            * 5: Bi-quintic

        mode : `str`, optional
            Points outside the boundaries of the input are filled according
            to the given mode ('constant', 'nearest', 'reflect' or 'wrap').

        cval : `float`, optional
            Used in conjunction with mode 'constant', the value outside
            the image boundaries.

        Returns
        -------
        warped_image : ``type(self)``
            A copy of this image, warped.
        """
        # skimage has an optimised Cython interpolation, if the transform
        # we are using is an Affine we get faster interpolation, so we'll be
        # go through them
        # unfortunately they consider xy -> yx
        t = xy_yx.compose_before(transform).compose_before(xy_yx)
        if isinstance(transform, Affine):
            mapping = t.h_matrix
        else:
            # just give skimage a closure that applies our transform chain.
            mapping = lambda x: t.apply(x)
        warped_pixels = skimage.transform.warp(self.pixels,
                                               inverse_map=mapping,
                                               output_shape=template_shape,
                                               order=order, mode=mode,
                                               cval=cval)
        warped_image = Image(warped_pixels, copy=False)

        # warp landmarks if requested.
        if warp_landmarks:
            warped_image.landmarks = self.landmarks
            transform.pseudoinverse.apply_inplace(warped_image.landmarks)
        return warped_image

    def rescale(self, scale, round='ceil', order=1):
        r"""
        Return a copy of this image, rescaled by a given factor.
        Landmarks are rescaled appropriately.

        Parameters
        ----------
        scale : `float` or `tuple` of `floats`
            The scale factor. If a tuple, the scale to apply to each dimension.
            If a single float, the scale will be applied uniformly across
            each dimension.
        round: {'ceil', 'floor', 'round'}
            Rounding function to be applied to floating point shapes.

        order : `int`, optional
            The order of interpolation. The order has to be in the range 0-5:
            * 0: Nearest-neighbor
            * 1: Bi-linear (default)
            * 2: Bi-quadratic
            * 3: Bi-cubic
            * 4: Bi-quartic
            * 5: Bi-quintic

        Returns
        -------
        rescaled_image : ``type(self)``
            A copy of this image, rescaled.

        Raises
        ------
        ValueError:
            If less scales than dimensions are provided.
            If any scale is less than or equal to 0.
        """
        # Pythonic way of converting to list if we are passed a single float
        try:
            if len(scale) < self.n_dims:
                raise ValueError(
                    'Must provide a scale per dimension.'
                    '{} scales were provided, {} were expected.'.format(
                        len(scale), self.n_dims
                    )
                )
        except TypeError:  # Thrown when len() is called on a float
            scale = [scale] * self.n_dims

        # Make sure we have a numpy array
        scale = np.asarray(scale)
        for s in scale:
            if s <= 0:
                raise ValueError('Scales must be positive floats.')

        transform = NonUniformScale(scale)
        # use the scale factor to make the template mask bigger
        # while respecting the users rounding preference.
        template_shape = round_image_shape(transform.apply(self.shape),
                                           round)
        # due to image indexing, we can't just apply the pseduoinverse
        # transform to achieve the scaling we want though!
        # Consider a 3x rescale on a 2x4 image. Looking at each dimension:
        #    H 2 -> 6 so [0-1] -> [0-5] = 5/1 = 5x
        #    W 4 -> 12 [0-3] -> [0-11] = 11/3 = 3.67x
        # => need to make the correct scale per dimension!
        shape = np.array(self.shape, dtype=np.float)
        # scale factors = max_index_after / current_max_index
        # (note that max_index = length - 1, as 0 based)
        scale_factors = (scale * shape - 1) / (shape - 1)
        inverse_transform = NonUniformScale(scale_factors).pseudoinverse
        # for rescaling we enforce that mode is nearest to avoid num. errors
        return self.warp_to_shape(template_shape, inverse_transform,
                                  warp_landmarks=True, order=order,
                                  mode='nearest')

    def rescale_to_reference_shape(self, reference_shape, group=None,
                                   label='all', round='ceil', order=1):
        r"""
        Return a copy of this image, rescaled so that the scale of a
        particular group of landmarks matches the scale of the passed
        reference landmarks.

        Parameters
        ----------
        reference_shape: :class:`menpo.shape.pointcloud`
            The reference shape to which the landmarks scale will be matched
            against.

        group : `str`, optional
            The key of the landmark set that should be used. If None,
            and if there is only one set of landmarks, this set will be used.

        label: `str`, optional
            The label of of the landmark manager that you wish to use. If
            'all' all landmarks in the group are used.

        round: {'ceil', 'floor', 'round'}, optional
            Rounding function to be applied to floating point shapes.

        order : `int`, optional
            The order of interpolation. The order has to be in the range 0-5:
            * 0: Nearest-neighbor
            * 1: Bi-linear (default)
            * 2: Bi-quadratic
            * 3: Bi-cubic
            * 4: Bi-quartic
            * 5: Bi-quintic

        Returns
        -------
        rescaled_image : ``type(self)``
            A copy of this image, rescaled.
        """
        pc = self.landmarks[group][label].lms
<<<<<<< HEAD
        scale = AlignmentUniformScale(pc, reference_shape).as_vector()
        return self.rescale(scale, round=round, order=order)
=======
        scale = AlignmentUniformScale(pc, reference_shape).as_vector().copy()
        return self.rescale(scale, interpolator=interpolator,
                            round=round, **kwargs)
>>>>>>> 51f48c84

    def rescale_landmarks_to_diagonal_range(self, diagonal_range, group=None,
                                            label='all', round='ceil',
                                            order=1):
        r"""
        Return a copy of this image, rescaled so that the diagonal_range of the
        bounding box containing its landmarks matches the specified diagonal_range
        range.

        Parameters
        ----------
        diagonal_range: ``(n_dims,)`` `ndarray`
            The diagonal_range range that we want the landmarks of the returned
            image to have.

        group : `str`, optional
            The key of the landmark set that should be used. If None,
            and if there is only one set of landmarks, this set will be used.

        label: `str`, optional
            The label of of the landmark manager that you wish to use. If
            'all' all landmarks in the group are used.

        round: {'ceil', 'floor', 'round'}, optional
            Rounding function to be applied to floating point shapes.

        order : `int`, optional
            The order of interpolation. The order has to be in the range 0-5:
            * 0: Nearest-neighbor
            * 1: Bi-linear (default)
            * 2: Bi-quadratic
            * 3: Bi-cubic
            * 4: Bi-quartic
            * 5: Bi-quintic

        Returns
        -------
        rescaled_image : ``type(self)``
            A copy of this image, rescaled.
        """
        x, y = self.landmarks[group][label].lms.range()
        scale = diagonal_range / np.sqrt(x ** 2 + y ** 2)
        return self.rescale(scale, round=round, order=order)

    def resize(self, shape, order=1):
        r"""
        Return a copy of this image, resized to a particular shape.
        All image information (landmarks, and mask in the case of
        :map:`MaskedImage`) is resized appropriately.

        Parameters
        ----------
        shape : tuple
            The new shape to resize to.

        order : `int`, optional
            The order of interpolation. The order has to be in the range 0-5:
            * 0: Nearest-neighbor
            * 1: Bi-linear (default)
            * 2: Bi-quadratic
            * 3: Bi-cubic
            * 4: Bi-quartic
            * 5: Bi-quintic

        Returns
        -------
        resized_image : ``type(self)``
            A copy of this image, resized.

        Raises
        ------
        ValueError:
            If the number of dimensions of the new shape does not match
            the number of dimensions of the image.
        """
        shape = np.asarray(shape, dtype=np.float)
        if len(shape) != self.n_dims:
            raise ValueError(
                'Dimensions must match.'
                '{} dimensions provided, {} were expected.'.format(
                    shape.shape, self.n_dims))
        scales = shape / self.shape
        # Have to round the shape when scaling to deal with floating point
        # errors. For example, if we want (250, 250), we need to ensure that
        # we get (250, 250) even if the number we obtain is 250 to some
        # floating point inaccuracy.
        return self.rescale(scales, round='round', order=order)

    def gaussian_pyramid(self, n_levels=3, downscale=2, sigma=None,
                         order=1, mode='reflect', cval=0):
        r"""
        Return the gaussian pyramid of this image. The first image of the
        pyramid will be the original, unmodified, image.

        Parameters
        ----------
        n_levels : int
            Number of levels in the pyramid. When set to -1 the maximum
            number of levels will be build.

            Default: 3

        downscale : float, optional
            Downscale factor.

            Default: 2

        sigma : float, optional
            Sigma for gaussian filter. Default is `2 * downscale / 6.0` which
            corresponds to a filter mask twice the size of the scale factor
            that covers more than 99% of the gaussian distribution.

            Default: None

        order : int, optional
            Order of splines used in interpolation of downsampling. See
            `scipy.ndimage.map_coordinates` for detail.

            Default: 1

        mode :  {'reflect', 'constant', 'nearest', 'mirror', 'wrap'}, optional
            The mode parameter determines how the array borders are handled,
            where cval is the value when mode is equal to 'constant'.

            Default: 'reflect'

        cval : float, optional
            Value to fill past edges of input if mode is 'constant'.

            Default: 0

        Returns
        -------
        image_pyramid:
            Generator yielding pyramid layers as menpo image objects.
        """
        max_layer = n_levels - 1
        pyramid = pyramid_gaussian(self.pixels, max_layer=max_layer,
                                   downscale=downscale, sigma=sigma,
                                   order=order, mode=mode, cval=cval)

        for j, image_data in enumerate(pyramid):
            image = self.__class__(image_data, copy=False)

            # rescale and reassign existent landmark
            image.landmarks = self.landmarks
            transform = UniformScale(downscale ** j, self.n_dims)
            transform.pseudoinverse.apply_inplace(image.landmarks)
            yield image

    def smoothing_pyramid(self, n_levels=3, downscale=2, sigma=None,
                          mode='reflect', cval=0):
        r"""
        Return the smoothing pyramid of this image. The first image of the
        pyramid will be the original, unmodified, image.

        Parameters
        ----------
        n_levels : int
            Number of levels in the pyramid. When set to -1 the maximum
            number of levels will be build.

            Default: 3

        downscale : float, optional
            Downscale factor.

            Default: 2

        sigma : float, optional
            Sigma for gaussian filter. Default is `2 * downscale / 6.0` which
            corresponds to a filter mask twice the size of the scale factor
            that covers more than 99% of the gaussian distribution.

            Default: None

        mode :  {'reflect', 'constant', 'nearest', 'mirror', 'wrap'}, optional
            The mode parameter determines how the array borders are handled,
            where cval is the value when mode is equal to 'constant'.

            Default: 'reflect'

        cval : float, optional
            Value to fill past edges of input if mode is 'constant'.

            Default: 0

        Returns
        -------
        image_pyramid:
            Generator yielding pyramid layers as menpo image objects.
        """
        for j in range(n_levels):
            if j == 0:
                yield self
            else:
                if sigma is None:
                    sigma_aux = 2 * downscale ** j / 6.0
                else:
                    sigma_aux = sigma

                image_data = _smooth(self.pixels, sigma=sigma_aux,
                                     mode=mode, cval=cval)
                image = self.__class__(image_data, copy=False)

                # rescale and reassign existent landmark
                image.landmarks = self.landmarks
                yield image

    def as_greyscale(self, mode='luminosity', channel=None):
        r"""
        Returns a greyscale version of the image. If the image does *not*
        represent a 2D RGB image, then the 'luminosity' mode will fail.

        Parameters
        ----------
        mode : {'average', 'luminosity', 'channel'}
            'luminosity' - Calculates the luminance using the CCIR 601 formula

                `Y' = 0.2989 R' + 0.5870 G' + 0.1140 B'`

            'average' - intensity is an equal average of all three channels
            'channel' - a specific channel is used

            Default 'luminosity'

        channel: int, optional
            The channel to be taken. Only used if mode is 'channel'.

            Default: None

        Returns
        -------
        greyscale_image: :class:`MaskedImage`
            A copy of this image in greyscale.
        """
        greyscale = self.copy()
        if mode == 'luminosity':
            if self.n_dims != 2:
                raise ValueError("The 'luminosity' mode only works on 2D RGB"
                                 "images. {} dimensions found, "
                                 "2 expected.".format(self.n_dims))
            elif self.n_channels != 3:
                raise ValueError("The 'luminosity' mode only works on RGB"
                                 "images. {} channels found, "
                                 "3 expected.".format(self.n_channels))

            # Invert the transformation matrix to get more precise values
            T = scipy.linalg.inv(np.array([[1.0, 0.956, 0.621],
                                           [1.0, -0.272, -0.647],
                                           [1.0, -1.106, 1.703]]))
            coef = T[0, :]
            pixels = np.dot(greyscale.pixels, coef.T)
        elif mode == 'average':
            pixels = np.mean(greyscale.pixels, axis=-1)
        elif mode == 'channel':
            if channel is None:
                raise ValueError("For the 'channel' mode you have to provide"
                                 " a channel index")
            pixels = greyscale.pixels[..., channel].copy()
        else:
            raise ValueError("Unknown mode {} - expected 'luminosity', "
                             "'average' or 'channel'.".format(mode))

        greyscale.pixels = pixels[..., None]
        return greyscale

    def as_PILImage(self):
        r"""
        Return a PIL copy of the image. Scales the image by `255` and
        converts to `np.uint8`. Image must only have 1 or 3 channels and
        be two dimensional.

        Returns
        -------
        pil_image : `PILImage`
            PIL copy of image as `np.uint8`

        Raises
        ------
        ValueError if image is not 2D and 1 channel or 3 channels.
        """
        if self.n_dims != 2 or self.n_channels not in [1, 3]:
            raise ValueError('Can only convert greyscale or RGB 2D images. '
                             'Received a {} channel {}D image.'.format(
                self.n_channels, self.ndims))
        return PILImage.fromarray((self.pixels * 255).astype(np.uint8))

    def __str__(self):
        return ('{} {}D Image with {} channels'.format(
            self._str_shape, self.n_dims, self.n_channels))

    @property
    def has_landmarks_outside_bounds(self):
        """
        Indicates whether there are landmarks located outside the image bounds.

        :type: bool
        """
        if self.landmarks.has_landmarks:
            for l_group in self.landmarks:
                pc = self.landmarks[l_group].lms.points
                if np.any(np.logical_or(self.shape - pc < 1, pc < 0)):
                    return True
        return False

    def constrain_landmarks_to_bounds(self):
        r"""
        Move landmarks that are located outside the image bounds on the bounds.
        """
        if self.has_landmarks_outside_bounds:
            for l_group in self.landmarks:
                l = self.landmarks[l_group]
                for k in range(l.lms.points.shape[1]):
                    tmp = l.lms.points[:, k]
                    tmp[tmp < 0] = 0
                    tmp[tmp > self.shape[k] - 1] = self.shape[k] - 1
                    l.lms.points[:, k] = tmp
                self.landmarks[l_group] = l


def _create_feature_glyph(features, vbs):
    r"""
    Create glyph of feature pixels.

    Parameters
    ----------
    feature_type : (N, D) ndarray
        The feature pixels to use.
    vbs: int
        Defines the size of each block with vectors of the glyph image.
    """
    # vbs = Vector block size
    num_bins = features.shape[2]
    # construct a "glyph" for each orientation
    block_image_temp = np.zeros((vbs, vbs))
    # Create a vertical line of ones, to be the first vector
    block_image_temp[:, round(vbs / 2) - 1:round(vbs / 2) + 1] = 1
    block_im = np.zeros((block_image_temp.shape[0],
                         block_image_temp.shape[1],
                         num_bins))
    # First vector as calculated above
    block_im[:, :, 0] = block_image_temp
    # Number of bins rotations to create an 'asterisk' shape
    for i in range(1, num_bins):
        block_im[:, :, i] = imrotate(block_image_temp, -i * vbs)

    # make pictures of positive feature_data by adding up weighted glyphs
    features[features < 0] = 0
    glyph_im = np.sum(block_im[None, None, :, :, :] *
                      features[:, :, None, None, :], axis=-1)
    glyph_im = np.bmat(glyph_im.tolist())
    return glyph_im


def round_image_shape(shape, round):
    if round not in ['ceil', 'round', 'floor']:
        raise ValueError('round must be either ceil, round or floor')
    # Ensure that the '+' operator means concatenate tuples
    return tuple(getattr(np, round)(shape).astype(np.int))


from .masked import MaskedImage<|MERGE_RESOLUTION|>--- conflicted
+++ resolved
@@ -13,13 +13,8 @@
 from menpo.base import Vectorizable
 from menpo.landmark import LandmarkableViewable
 from menpo.transform import (Translation, NonUniformScale, UniformScale,
-<<<<<<< HEAD
                              AlignmentUniformScale, Affine, Homogeneous)
-from menpo.visualize.base import Viewable, ImageViewer
-=======
-                             AlignmentUniformScale)
 from menpo.visualize.base import ImageViewer
->>>>>>> 51f48c84
 from .feature import ImageFeatures, features
 from .interpolation import scipy_interpolation
 
@@ -1072,14 +1067,8 @@
             A copy of this image, rescaled.
         """
         pc = self.landmarks[group][label].lms
-<<<<<<< HEAD
         scale = AlignmentUniformScale(pc, reference_shape).as_vector()
         return self.rescale(scale, round=round, order=order)
-=======
-        scale = AlignmentUniformScale(pc, reference_shape).as_vector().copy()
-        return self.rescale(scale, interpolator=interpolator,
-                            round=round, **kwargs)
->>>>>>> 51f48c84
 
     def rescale_landmarks_to_diagonal_range(self, diagonal_range, group=None,
                                             label='all', round='ceil',
