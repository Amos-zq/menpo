from __future__ import division
import abc
from warnings import warn

import numpy as np
from scipy.misc import imrotate
import scipy.linalg
import PIL.Image as PILImage
import skimage
from skimage.transform import pyramid_gaussian
from skimage.transform.pyramids import _smooth

from menpo.base import Vectorizable, Copyable
from menpo.landmark import LandmarkableViewable
from menpo.transform import (Translation, NonUniformScale, UniformScale,
                             AlignmentUniformScale, Affine, Homogeneous)
from menpo.visualize.base import ImageViewer
from .feature import ImageFeatures, features
from .interpolation import scipy_interpolation


class ImageBoundaryError(ValueError):
    r"""
    Exception that is thrown when an attempt is made to crop an image beyond
    the edge of it's boundary.

    requested_min : (d,) ndarray
        The per-dimension minimum index requested for the crop
    requested_max : (d,) ndarray
        The per-dimension maximum index requested for the crop
    snapped_min : (d,) ndarray
        The per-dimension minimum index that could be used if the crop was
        constrained to the image boundaries.
    requested_max : (d,) ndarray
        The per-dimension maximum index that could be used if the crop was
        constrained to the image boundaries.
    """

    def __init__(self, requested_min, requested_max, snapped_min,
                 snapped_max):
        super(ImageBoundaryError, self).__init__()
        self.requested_min = requested_min
        self.requested_max = requested_max
        self.snapped_min = snapped_min
        self.snapped_max = snapped_max

# Store out a transform that simply switches the x and y axis
xy_yx = Homogeneous(np.array([[0., 1., 0.],
                              [1., 0., 0.],
                              [0., 0., 1.]]))


class Image(Vectorizable, LandmarkableViewable):
    r"""
    An n-dimensional image.

    Images are n-dimensional homogeneous regular arrays of data. Each
    spatially distinct location in the array is referred to as a `pixel`.
    At a pixel, `k` distinct pieces of information can be stored. Each
    datum at a pixel is refereed to as being in a `channel`. All pixels in
    the image have the same number of channels, and all channels have the
    same data-type (`float`).

    Parameters
    -----------
    image_data : ``(M, N ..., Q, C)`` `ndarray`
        Array representing the image pixels, with the last axis being
        channels.
    copy : `bool`, optional
        If ``False``, the ``image_data`` will not be copied on assignment.
        Note that this will miss out on additional checks. Further note that we
        still demand that the array is C-contiguous - if it isn't, a copy will
        be generated anyway.
        In general, this should only be used if you know what you are doing.

    Attributes
    ----------
    features : :map:`ImageFeatures`
        Gives access to all the feature types that we support.

    Raises
    ------
    Warning
        If ``copy=False`` cannot be honoured
    ValueError
        If the pixel array is malformed
    """

    __metaclass__ = abc.ABCMeta

    def __init__(self, image_data, copy=True):
        super(Image, self).__init__()
        if not copy:
            if not image_data.flags.c_contiguous:
                image_data = np.array(image_data, copy=True, order='C')
                warn('The copy flag was NOT honoured. A copy HAS been made. '
                     'Please ensure the data you pass is C-contiguous.')
        else:
            image_data = np.array(image_data, copy=True, order='C')
            # Degenerate case whereby we can just put the extra axis
            # on ourselves
            if image_data.ndim == 2:
                image_data = image_data[..., None]
            if image_data.ndim < 2:
                raise ValueError(
                    "Pixel array has to be 2D (2D shape, implicitly "
                    "1 channel) or 3D+ (2D+ shape, n_channels) "
                    " - a {}D array "
                    "was provided".format(image_data.ndim))
        self.pixels = image_data
        self.features = ImageFeatures(self)

<<<<<<< HEAD
    def as_masked(self, mask=None, copy=True):
        r"""
        Return a copy of this image with an attached mask behavior.

        A custom mask may be provided, or None. See the :map:`MaskedImage`
        constructor for details of how the kwargs will be handled.

        Parameters
        ----------
        mask : `ndarray` with shape of ``self.shape`` or :map:`BooleanImage`
            A mask to attach to the newly generated masked image.

        copy : `bool`, optional
            If False, the produced :map:`MaskedImage` will share pixels with
            ``self``. Only suggested to be used for performance.

        Returns
        -------
        masked_image : :map:`MaskedImage`
            An image with the same pixels and landmarks as this one, but with
            a mask.
        """
        img = MaskedImage(self.pixels, mask=mask, copy=copy)
        img.landmarks = self.landmarks
        return img
=======
    def copy(self):
        # For now, we need to reset the weakref on ImageFeatures on each copy.
        new = Copyable.copy(self)
        new.features = ImageFeatures(new)
        return new
>>>>>>> 8f861672

    @classmethod
    def blank(cls, shape, n_channels=1, fill=0, dtype=np.float):
        r"""
        Returns a blank image.

        Parameters
        ----------
        shape : tuple or list
            The shape of the image. Any floating point values are rounded up
            to the nearest integer.

        n_channels: int, optional
            The number of channels to create the image with

            Default: 1
        fill : int, optional
            The value to fill all pixels with

            Default: 0
        dtype: numpy data type, optional
            The data type of the image.

            Default: np.float

        Returns
        -------
        blank_image : :map:`Image`
            A new image of the requested size.
        """
        # Ensure that the '+' operator means concatenate tuples
        shape = tuple(np.ceil(shape).astype(np.int))
        if fill == 0:
            pixels = np.zeros(shape + (n_channels,), dtype=dtype)
        else:
            pixels = np.ones(shape + (n_channels,), dtype=dtype) * fill
        # We know there is no need to copy...
        return cls(pixels, copy=False)

    @property
    def n_dims(self):
        r"""
        The number of dimensions in the image. The minimum possible n_dims is
        2.

        :type: int
        """
        return len(self.shape)

    @property
    def n_pixels(self):
        r"""
        Total number of pixels in the image (`prod(shape)`)

        :type: int
        """
        return self.pixels[..., 0].size

    @property
    def n_elements(self):
        r"""
        Total number of data points in the image (`prod(shape) x
        n_channels`)

        :type: int
        """
        return self.pixels.size

    @property
    def n_channels(self):
        """
        The number of channels on each pixel in the image.

        :type: int
        """
        return self.pixels.shape[-1]

    @property
    def width(self):
        r"""
        The width of the image.

        This is the width according to image semantics, and is thus the size
        of the **second** dimension.

        :type: `int`
        """
        return self.pixels.shape[1]

    @property
    def height(self):
        r"""
        The height of the image.

        This is the height according to image semantics, and is thus the size
        of the **first** dimension.

        :type: int
        """
        return self.pixels.shape[0]

    @property
    def shape(self):
        r"""
        The shape of the image
        (with `n_channel` values at each point).

        :type: tuple
        """
        return self.pixels.shape[:-1]

    @property
    def centre(self):
        r"""
        The geometric centre of the Image - the subpixel that is in the
        middle.

        Useful for aligning shapes and images.

        :type: (n_dims,) ndarray
        """
        # noinspection PyUnresolvedReferences
        return np.array(self.shape, dtype=np.double) / 2

    @property
    def _str_shape(self):
        if self.n_dims > 2:
            return ' x '.join(str(dim) for dim in self.shape)
        elif self.n_dims == 2:
            return '{}W x {}H'.format(self.width, self.height)

    @property
    def indices(self):
        r"""
        Return the indices of all pixels in this image.

        :type: (`n_dims`, `n_pixels`) ndarray

        """
        return np.indices(self.shape).reshape([self.n_dims, -1]).T

    def _as_vector(self, keep_channels=False):
        r"""
        The vectorized form of this image.

        Parameters
        ----------
        keep_channels : bool, optional

            ========== =================================
            Value      Return shape
            ========== =================================
            `False`    (`n_pixels` * `n_channels`,)
            `True`     (`n_pixels`, `n_channels`)
            ========== =================================

            Default: `False`

        Returns
        -------
        (shape given by keep_channels) ndarray
            Flattened representation of this image, containing all pixel
            and channel information
        """
        if keep_channels:
            return self.pixels.reshape([-1, self.n_channels])
        else:
            return self.pixels.ravel()

    def from_vector(self, vector, n_channels=None, copy=True):
        r"""
        Takes a flattened vector and returns a new image formed by reshaping
        the vector to the correct pixels and channels.

        The `n_channels` argument is useful for when we want to add an extra
        channel to an image but maintain the shape. For example, when
        calculating the gradient.

        Note that landmarks are transferred in the process.

        Parameters
        ----------
        vector : (`n_parameters`,)
            A flattened vector of all pixels and channels of an image.

        n_channels : int, optional
            If given, will assume that vector is the same shape as this image,
            but with a possibly different number of channels

            Default: Use the existing image channels

        copy : bool, optional
            If False the vector will not be copied in creating the new image.

            Default: True

        Returns
        -------
        image : :map:`Image`
            New image of same shape as this image and the number of
            specified channels.

        Raises
        ------

        Warning : If the copy=False flag cannot be honored

        """
        # This is useful for when we want to add an extra channel to an image
        # but maintain the shape. For example, when calculating the gradient
        n_channels = self.n_channels if n_channels is None else n_channels
        image_data = vector.reshape(self.shape + (n_channels,))
        new_image = Image(image_data, copy=copy)
        new_image.landmarks = self.landmarks
        return new_image

    def from_vector_inplace(self, vector, copy=True):
        r"""
        Takes a flattened vector and update this image by
        reshaping the vector to the correct dimensions.

        Parameters
        ----------
        vector : (`n_pixels`,) np.bool ndarray
            A vector vector of all the pixels of a BooleanImage.

        copy: bool, optional
            If False, the vector will be set as the pixels. If True a copy of
            the vector is taken.

            Default: True

        Raises
        ------
        Warning : If copy=False flag cannot be honored

        Notes
        -----
        For BooleanImage's this is rebuilding a boolean image **itself**
        from boolean values. The mask is in no way interpreted in performing
        the operation, in contrast to MaskedImage, where only the masked
        region is used in from_vector{_inplace}() and as_vector().
        """
        image_data = vector.reshape(self.pixels.shape)
        if not copy:
            if not image_data.flags.c_contiguous:
                warn('The copy flag was NOT honoured. A copy HAS been made. '
                     'Please ensure the data you pass is C-contiguous.')
                image_data = np.array(image_data, copy=True, order='C')
        else:
            image_data = np.array(image_data, copy=True, order='C')
        self.pixels = image_data

    def as_histogram(self, keep_channels=True, bins='unique'):
        r"""
        Histogram binning of the values of this image.

        Parameters
        ----------
        keep_channels : bool, optional
            If set to `False`, it returns a single histogram for all the
            channels of the image. If set to `True`, it returns a list of
            histograms, one for each channel.

            Default: `True`
        bins : 'unique', positive int or sequence of scalars, optional
            If set equal to 'unique', the bins of the histograms are centered
            on the unique values of each channel. If set equal to a positive
            integer, then this is the number of bins. If set equal to a
            sequence of scalars, these will be used as bins centres.

            Default: 'unique'

        Returns
        -------
        hist : array or list with n_channels arrays
            The histogram(s). If keep_channels=False, then hist is an array. If
            keep_channels=True, then hist is a list with len(hist)=n_channels.
        bin_edges : array or list with n_channels arrays
            An array or a list of arrays corresponding to the above histograms
            that store the bins' edges.
            The result in the case of list of arrays can be visualized as:

                for k in range(len(hist)):
                    plt.subplot(1,len(hist),k)
                    width = 0.7 * (bin_edges[k][1] - bin_edges[k][0])
                    center = (bin_edges[k][:-1] + bin_edges[k][1:]) / 2
                    plt.bar(center, hist[k], align='center', width=width)

        Raises
        ------
        ValueError
            Bins can be either 'unique', positive int or a sequence of scalars.
        """
        # parse options
        if isinstance(bins, str):
            if bins == 'unique':
                bins = 0
            else:
                raise ValueError("Bins can be either 'unique', positive int or"
                                 "a sequence of scalars.")
        elif isinstance(bins, int) and bins < 1:
            raise ValueError("Bins can be either 'unique', positive int or a "
                             "sequence of scalars.")
        # compute histogram
        vec = self.as_vector(keep_channels=keep_channels)
        if len(vec.shape) == 1 or vec.shape[1] == 1:
            if bins == 0:
                bins = np.unique(vec)
            hist, bin_edges = np.histogram(vec, bins=bins)
        else:
            hist = []
            bin_edges = []
            num_bins = bins
            for ch in range(vec.shape[1]):
                if bins == 0:
                    num_bins = np.unique(vec[:, ch])
                h_tmp, c_tmp = np.histogram(vec[:, ch], bins=num_bins)
                hist.append(h_tmp)
                bin_edges.append(c_tmp)
        return hist, bin_edges

    def _view(self, figure_id=None, new_figure=False, channels=None,
              **kwargs):
        r"""
        View the image using the default image viewer. Currently only
        supports the rendering of 2D images.

        Returns
        -------
        image_viewer : :class:`menpo.visualize.viewimage.ViewerImage`
            The viewer the image is being shown within

        Raises
        ------
        DimensionalityError
            If Image is not 2D
        """
        pixels_to_view = self.pixels
        return ImageViewer(figure_id, new_figure, self.n_dims,
                           pixels_to_view, channels=channels).render(**kwargs)

    def glyph(self, vectors_block_size=10, use_negative=False, channels=None):
        r"""
        Create glyph of a feature image. If feature_data has negative values,
        the use_negative flag controls whether there will be created a glyph of
        both positive and negative values concatenated the one on top of the
        other.

        Parameters
        ----------
        vectors_block_size: int
            Defines the size of each block with vectors of the glyph image.
        use_negative: bool
            Defines whether to take into account possible negative values of
            feature_data.
        """
        # first, choose the appropriate channels
        if channels is None:
            pixels = self.pixels[..., :4]
        elif channels != 'all':
            pixels = self.pixels[..., channels]
        else:
            pixels = self.pixels
        # compute the glyph
        negative_weights = -pixels
        scale = np.maximum(pixels.max(), negative_weights.max())
        pos = _create_feature_glyph(pixels, vectors_block_size)
        pos = pos * 255 / scale
        glyph_image = pos
        if use_negative and pixels.min() < 0:
            neg = _create_feature_glyph(negative_weights, vectors_block_size)
            neg = neg * 255 / scale
            glyph_image = np.concatenate((pos, neg))
        glyph = Image(glyph_image)
        # correct landmarks
        from menpo.transform import NonUniformScale

        image_shape = np.array(self.shape, dtype=np.double)
        glyph_shape = np.array(glyph.shape, dtype=np.double)
        nus = NonUniformScale(glyph_shape / image_shape)
        glyph.landmarks = self.landmarks
        nus.apply_inplace(glyph.landmarks)
        return glyph

    def gradient(self, **kwargs):
        r"""
        Returns an :map:`Image` which is the gradient of this one. In the case
        of multiple channels, it returns the gradient over each axis over
        each channel as a flat list.

        Returns
        -------
        gradient : :map:`Image`
            The gradient over each axis over each channel. Therefore, the
            gradient of a 2D, single channel image, will have length `2`.
            The length of a 2D, 3-channel image, will have length `6`.
        """
        grad_image_pixels = features.gradient(self.pixels)
        grad_image = Image(grad_image_pixels, copy=False)
        grad_image.landmarks = self.landmarks
        return grad_image

    def crop_inplace(self, min_indices, max_indices,
                     constrain_to_boundary=True):
        r"""
        Crops this image using the given minimum and maximum indices.
        Landmarks are correctly adjusted so they maintain their position
        relative to the newly cropped image.

        Parameters
        -----------
        min_indices : (n_dims, ) ndarray
            The minimum index over each dimension

        max_indices : (n_dims, ) ndarray
            The maximum index over each dimension

        constrain_to_boundary : boolean, optional
            If `True` the crop will be snapped to not go beyond this images
            boundary. If `False`, an :map:`ImageBoundaryError` will be raised if
            an attempt is made to go beyond the edge of the image.

            Default: `True`

        Returns
        -------
        cropped_image : `type(self)`
            This image, cropped.

        Raises
        ------
        `ValueError`
            `min_indices` and `max_indices` both have to be of length `n_dims`.
            All `max_indices` must be greater than `min_indices`.

        `ImageBoundaryError`
            Raised if `constrain_to_boundary` is `False`, and an attempt is made
            to crop the image in a way that violates the image bounds.

        """
        min_indices = np.floor(min_indices)
        max_indices = np.ceil(max_indices)
        if not (min_indices.size == max_indices.size == self.n_dims):
            raise ValueError(
                "Both min and max indices should be 1D numpy arrays of"
                " length n_dims ({})".format(self.n_dims))
        elif not np.all(max_indices > min_indices):
            raise ValueError("All max indices must be greater that the min "
                             "indices")
        min_bounded = self.constrain_points_to_bounds(min_indices)
        max_bounded = self.constrain_points_to_bounds(max_indices)
        if not constrain_to_boundary and not (
                    np.all(min_bounded == min_indices) or
                    np.all(max_bounded == max_indices)):
            # points have been constrained and the user didn't want this -
            raise ImageBoundaryError(min_indices, max_indices,
                                     min_bounded, max_bounded)
        slices = [slice(int(min_i), int(max_i))
                  for min_i, max_i in
                  zip(list(min_bounded), list(max_bounded))]
        self.pixels = self.pixels[slices].copy()
        # update all our landmarks
        lm_translation = Translation(-min_bounded)
        lm_translation.apply_inplace(self.landmarks)
        return self

    def crop(self, min_indices, max_indices,
             constrain_to_boundary=False):
        r"""
        Return a cropped copy of this image using the given minimum and
        maximum indices. Landmarks are correctly adjusted so they maintain
        their position relative to the newly cropped image.

        Parameters
        -----------
        min_indices : (n_dims, ) ndarray
            The minimum index over each dimension

        max_indices : (n_dims, ) ndarray
            The maximum index over each dimension

        constrain_to_boundary : boolean, optional
            If `True` the crop will be snapped to not go beyond this images
            boundary. If `False`, an :map:`ImageBoundaryError` will be raised if
            an attempt is made to go beyond the edge of the image.

            Default: `True`

        Returns
        -------
        cropped_image : :class:`type(self)`
            A new instance of self, but cropped.


        Raises
        ------
        ValueError
            `min_indices` and `max_indices` both have to be of length `n_dims`.
            All `max_indices` must be greater than `min_indices`.

        ImageBoundaryError
            Raised if `constrain_to_boundary` is `False`, and an attempt is made
            to crop the image in a way that violates the image bounds.
        """
        cropped_image = self.copy()
        return cropped_image.crop_inplace(
            min_indices, max_indices,
            constrain_to_boundary=constrain_to_boundary)

    def crop_to_landmarks_inplace(self, group=None, label='all', boundary=0,
                                  constrain_to_boundary=True):
        r"""
        Crop this image to be bounded around a set of landmarks with an
        optional `n_pixel` boundary

        Parameters
        ----------
        group : string, Optional
            The key of the landmark set that should be used. If `None`,
            and if there is only one set of landmarks, this set will be used.

            Default: `None`

        label : string, Optional
            The label of of the landmark manager that you wish to use. If
            'all' all landmarks in the group are used.

            Default: 'all'

        boundary : int, Optional
            An extra padding to be added all around the landmarks bounds.

            Default: `0`

        constrain_to_boundary : boolean, optional
            If `True` the crop will be snapped to not go beyond this images
            boundary. If `False`, an :map`ImageBoundaryError` will be raised if
            an attempt is made to go beyond the edge of the image.

            Default: `True`

        Returns
        -------
        image : :map:`Image`
            This image, cropped to it's landmarks.

        Raises
        ------
        ImageBoundaryError
            Raised if `constrain_to_boundary` is `False`, and an attempt is made
            to crop the image in a way that violates the image bounds.
        """
        pc = self.landmarks[group][label].lms
        min_indices, max_indices = pc.bounds(boundary=boundary)
        return self.crop_inplace(min_indices, max_indices,
                                 constrain_to_boundary=constrain_to_boundary)

    def crop_to_landmarks_proportion_inplace(self, boundary_proportion,
                                             group=None, label='all',
                                             minimum=True,
                                             constrain_to_boundary=True):
        r"""
        Crop this image to be bounded around a set of landmarks with a
        border proportional to the landmark spread or range.

        Parameters
        ----------
        boundary_proportion : float
            Additional padding to be added all around the landmarks
            bounds defined as a proportion of the landmarks' range. See
            the minimum parameter for a definition of how the range is
            calculated.
        group : string, Optional
            The key of the landmark set that should be used. If `None`,
            and if there is only one set of landmarks, this set will be used.

            Default: `None`
        label : string, Optional
            The label of of the landmark manager that you wish to use. If
            'all' all landmarks in the group are used.

            Default: 'all'
        minimum : bool, Optional
            If `True` the specified proportion is relative to the minimum
            value of the landmarks' per-dimension range; if `False` w.r.t. the
            maximum value of the landmarks' per-dimension range.

            Default: `True`
        constrain_to_boundary : boolean, optional
            If `True`, the crop will be snapped to not go beyond this images
            boundary. If `False`, an :map:`ImageBoundaryError` will be raised if
            an attempt is made to go beyond the edge of the image.

            Default: `True`

        Returns
        -------
        image : :map:`Image`
            This image, cropped to it's landmarks with a border proportional to
            the landmark spread or range.

        Raises
        ------
        ImageBoundaryError
            Raised if `constrain_to_boundary` is `False`, and an attempt is made
            to crop the image in a way that violates the image bounds.
        """
        pc = self.landmarks[group][label].lms
        if minimum:
            boundary = boundary_proportion * np.min(pc.range())
        else:
            boundary = boundary_proportion * np.max(pc.range())
        return self.crop_to_landmarks_inplace(
            group=group, label=label, boundary=boundary,
            constrain_to_boundary=constrain_to_boundary)

    def constrain_points_to_bounds(self, points):
        r"""
        Constrains the points provided to be within the bounds of this
        image.

        Parameters
        ----------

        points: (d,) ndarray
            points to be snapped to the image boundaries

        Returns
        -------

        bounded_points: (d,) ndarray
            points snapped to not stray outside the image edges

        """
        bounded_points = points.copy()
        # check we don't stray under any edges
        bounded_points[bounded_points < 0] = 0
        # check we don't stray over any edges
        shape = np.array(self.shape)
        over_image = (shape - bounded_points) < 0
        bounded_points[over_image] = shape[over_image]
        return bounded_points

    def warp_to_mask(self, template_mask, transform, warp_landmarks=True,
                     order=1, mode='constant', cval=0., interpolator='scipy'):
        r"""
        Return a copy of this image warped into a different reference space.

        Note that warping into a mask is slower than warping into a full image.
        If you don't need a non-linear mask, consider warp_to_shape instead.

        Parameters
        ----------
        template_mask : :map:`BooleanImage`
            Defines the shape of the result, and what pixels should be
            sampled.

        transform : :map:`Transform`
            Transform **from the template space back to this image**.
            Defines, for each pixel location on the template, which pixel
            location should be sampled from on this image.

        warp_landmarks : `bool`, optional
            If `True`, warped_image will have the same landmark dictionary
            as self, but with each landmark updated to the warped position.

        order : `int`, optional
            The order of interpolation. The order has to be in the range 0-5:
            * 0: Nearest-neighbor
            * 1: Bi-linear (default)
            * 2: Bi-quadratic
            * 3: Bi-cubic
            * 4: Bi-quartic
            * 5: Bi-quintic

        mode : `str`, optional
            Points outside the boundaries of the input are filled according
            to the given mode ('constant', 'nearest', 'reflect' or 'wrap').

        cval : `float`, optional
            Used in conjunction with mode 'constant', the value outside
            the image boundaries.

        interpolator : ``'scipy'``, optional
            The interpolator that should be used to perform the warp.

        Returns
        -------
        warped_image : :map:`MaskedImage`
            A copy of this image, warped.

        """
        # configure the interpolator we are going to use for the warp
        # currently only scipy is supported but in the future we may have CUDA
        if interpolator == 'scipy':
            _interpolator = scipy_interpolation
        else:
            raise ValueError("Don't understand interpolator '{}': needs to "
                             "be 'scipy'".format(interpolator))
        if self.n_dims != transform.n_dims:
            raise ValueError(
                "Trying to warp a {}D image with a {}D transform "
                "(they must match)".format(self.n_dims, transform.n_dims))
        template_points = template_mask.true_indices
        points_to_sample = transform.apply(template_points)
        # we want to sample each channel in turn, returning a vector of
        # sampled pixels. Store those in a (n_pixels, n_channels) array.
        sampled_pixel_values = _interpolator(self.pixels, points_to_sample,
                                             order=order, mode=mode,
                                             cval=cval)
        # set any nan values to 0
        sampled_pixel_values[np.isnan(sampled_pixel_values)] = 0
        # build a warped version of the image
        warped_image = self._build_warped_to_mask(template_mask,
                                                  sampled_pixel_values)

        if warp_landmarks:
            warped_image.landmarks = self.landmarks
            transform.pseudoinverse.apply_inplace(warped_image.landmarks)
        return warped_image

    def _build_warped_to_mask(self, template_mask, sampled_pixel_values):
        r"""
        Builds the warped image from the template mask and
        sampled pixel values. Overridden for BooleanImage as we can't use
        the usual from_vector_inplace method. All other Image classes share
        the Image implementation.
        """
        warped_image = MaskedImage.blank(template_mask.shape,
                                         n_channels=self.n_channels,
                                         mask=template_mask)
        warped_image.from_vector_inplace(sampled_pixel_values.ravel())
        return warped_image

    def warp_to_shape(self, template_shape, transform, warp_landmarks=False,
                      order=1, mode='constant', cval=0.):
        """
        Return a copy of this image warped into a different reference space.

        Parameters
        ----------
        template_shape : (n_dims, ) tuple or ndarray
            Defines the shape of the result, and what pixel indices should be
            sampled (all of them).

        transform : :map:`Transform`
            Transform **from the template_shape space back to this image**.
            Defines, for each index on template_shape, which pixel location
            should be sampled from on this image.

        warp_landmarks : `bool`, optional
            If `True`, ``warped_image`` will have the same landmark dictionary
            as self, but with each landmark updated to the warped position.

        order : `int`, optional
            The order of interpolation. The order has to be in the range 0-5:
            * 0: Nearest-neighbor
            * 1: Bi-linear (default)
            * 2: Bi-quadratic
            * 3: Bi-cubic
            * 4: Bi-quartic
            * 5: Bi-quintic

        mode : `str`, optional
            Points outside the boundaries of the input are filled according
            to the given mode ('constant', 'nearest', 'reflect' or 'wrap').

        cval : `float`, optional
            Used in conjunction with mode 'constant', the value outside
            the image boundaries.

        Returns
        -------
        warped_image : ``type(self)``
            A copy of this image, warped.

        """
        # skimage has an optimised Cython interpolation, if the transform
        # we are using is an Affine we get faster interpolation, so we'll be
        # go through them
        # unfortunately they consider xy -> yx
        t = xy_yx.compose_before(transform).compose_before(xy_yx)
        if isinstance(transform, Affine):
            mapping = t.h_matrix
        else:
            # just give skimage a closure that applies our transform chain.
            mapping = lambda x: t.apply(x)
        warped_pixels = skimage.transform.warp(self.pixels,
                                               inverse_map=mapping,
                                               output_shape=template_shape,
                                               order=order, mode=mode,
                                               cval=cval)
        warped_image = Image(warped_pixels, copy=False)

        # warp landmarks if requested.
        if warp_landmarks:
            warped_image.landmarks = self.landmarks
            transform.pseudoinverse.apply_inplace(warped_image.landmarks)
        return warped_image

    def rescale(self, scale, round='ceil', order=1):
        r"""
        Return a copy of this image, rescaled by a given factor.
        Landmarks are rescaled appropriately.

        Parameters
        ----------
        scale : `float` or `tuple` of `floats`
            The scale factor. If a tuple, the scale to apply to each dimension.
            If a single float, the scale will be applied uniformly across
            each dimension.
        round: {'ceil', 'floor', 'round'}
            Rounding function to be applied to floating point shapes.

        order : `int`, optional
            The order of interpolation. The order has to be in the range 0-5:
            * 0: Nearest-neighbor
            * 1: Bi-linear (default)
            * 2: Bi-quadratic
            * 3: Bi-cubic
            * 4: Bi-quartic
            * 5: Bi-quintic

        Returns
        -------
        rescaled_image : ``type(self)``
            A copy of this image, rescaled.

        Raises
        ------
        ValueError:
            If less scales than dimensions are provided.
            If any scale is less than or equal to 0.
        """
        # Pythonic way of converting to list if we are passed a single float
        try:
            if len(scale) < self.n_dims:
                raise ValueError(
                    'Must provide a scale per dimension.'
                    '{} scales were provided, {} were expected.'.format(
                        len(scale), self.n_dims
                    )
                )
        except TypeError:  # Thrown when len() is called on a float
            scale = [scale] * self.n_dims

        # Make sure we have a numpy array
        scale = np.asarray(scale)
        for s in scale:
            if s <= 0:
                raise ValueError('Scales must be positive floats.')

        transform = NonUniformScale(scale)
        # use the scale factor to make the template mask bigger
        # while respecting the users rounding preference.
        template_shape = round_image_shape(transform.apply(self.shape),
                                           round)
        # due to image indexing, we can't just apply the pseduoinverse
        # transform to achieve the scaling we want though!
        # Consider a 3x rescale on a 2x4 image. Looking at each dimension:
        #    H 2 -> 6 so [0-1] -> [0-5] = 5/1 = 5x
        #    W 4 -> 12 [0-3] -> [0-11] = 11/3 = 3.67x
        # => need to make the correct scale per dimension!
        shape = np.array(self.shape, dtype=np.float)
        # scale factors = max_index_after / current_max_index
        # (note that max_index = length - 1, as 0 based)
        scale_factors = (scale * shape - 1) / (shape - 1)
        inverse_transform = NonUniformScale(scale_factors).pseudoinverse
        # for rescaling we enforce that mode is nearest to avoid num. errors
        return self.warp_to_shape(template_shape, inverse_transform,
                                  warp_landmarks=True, order=order,
                                  mode='nearest')

    def rescale_to_reference_shape(self, reference_shape, group=None,
                                   label='all', round='ceil', order=1):
        r"""
        Return a copy of this image, rescaled so that the scale of a
        particular group of landmarks matches the scale of the passed
        reference landmarks.

        Parameters
        ----------
        reference_shape: :class:`menpo.shape.pointcloud`
            The reference shape to which the landmarks scale will be matched
            against.

        group : `str`, optional
            The key of the landmark set that should be used. If None,
            and if there is only one set of landmarks, this set will be used.

        label: `str`, optional
            The label of of the landmark manager that you wish to use. If
            'all' all landmarks in the group are used.

        round: {'ceil', 'floor', 'round'}, optional
            Rounding function to be applied to floating point shapes.

        order : `int`, optional
            The order of interpolation. The order has to be in the range 0-5:
            * 0: Nearest-neighbor
            * 1: Bi-linear (default)
            * 2: Bi-quadratic
            * 3: Bi-cubic
            * 4: Bi-quartic
            * 5: Bi-quintic

        Returns
        -------
        rescaled_image : ``type(self)``
            A copy of this image, rescaled.
        """
        pc = self.landmarks[group][label].lms
        scale = AlignmentUniformScale(pc, reference_shape).as_vector()
        return self.rescale(scale, round=round, order=order)

    def rescale_landmarks_to_diagonal_range(self, diagonal_range, group=None,
                                            label='all', round='ceil',
                                            order=1):
        r"""
        Return a copy of this image, rescaled so that the diagonal_range of the
        bounding box containing its landmarks matches the specified diagonal_range
        range.

        Parameters
        ----------
        diagonal_range: ``(n_dims,)`` `ndarray`
            The diagonal_range range that we want the landmarks of the returned
            image to have.

        group : `str`, optional
            The key of the landmark set that should be used. If None,
            and if there is only one set of landmarks, this set will be used.

        label: `str`, optional
            The label of of the landmark manager that you wish to use. If
            'all' all landmarks in the group are used.

        round: {'ceil', 'floor', 'round'}, optional
            Rounding function to be applied to floating point shapes.

        order : `int`, optional
            The order of interpolation. The order has to be in the range 0-5:
            * 0: Nearest-neighbor
            * 1: Bi-linear (default)
            * 2: Bi-quadratic
            * 3: Bi-cubic
            * 4: Bi-quartic
            * 5: Bi-quintic

        Returns
        -------
        rescaled_image : ``type(self)``
            A copy of this image, rescaled.
        """
        x, y = self.landmarks[group][label].lms.range()
        scale = diagonal_range / np.sqrt(x ** 2 + y ** 2)
        return self.rescale(scale, round=round, order=order)

    def resize(self, shape, order=1):
        r"""
        Return a copy of this image, resized to a particular shape.
        All image information (landmarks, and mask in the case of
        :map:`MaskedImage`) is resized appropriately.

        Parameters
        ----------
        shape : tuple
            The new shape to resize to.

        order : `int`, optional
            The order of interpolation. The order has to be in the range 0-5:
            * 0: Nearest-neighbor
            * 1: Bi-linear (default)
            * 2: Bi-quadratic
            * 3: Bi-cubic
            * 4: Bi-quartic
            * 5: Bi-quintic

        Returns
        -------
        resized_image : ``type(self)``
            A copy of this image, resized.

        Raises
        ------
        ValueError:
            If the number of dimensions of the new shape does not match
            the number of dimensions of the image.
        """
        shape = np.asarray(shape, dtype=np.float)
        if len(shape) != self.n_dims:
            raise ValueError(
                'Dimensions must match.'
                '{} dimensions provided, {} were expected.'.format(
                    shape.shape, self.n_dims))
        scales = shape / self.shape
        # Have to round the shape when scaling to deal with floating point
        # errors. For example, if we want (250, 250), we need to ensure that
        # we get (250, 250) even if the number we obtain is 250 to some
        # floating point inaccuracy.
        return self.rescale(scales, round='round', order=order)

    def gaussian_pyramid(self, n_levels=3, downscale=2, sigma=None,
                         order=1, mode='reflect', cval=0):
        r"""
        Return the gaussian pyramid of this image. The first image of the
        pyramid will be the original, unmodified, image.

        Parameters
        ----------
        n_levels : int
            Number of levels in the pyramid. When set to -1 the maximum
            number of levels will be build.

            Default: 3

        downscale : float, optional
            Downscale factor.

            Default: 2

        sigma : float, optional
            Sigma for gaussian filter. Default is `2 * downscale / 6.0` which
            corresponds to a filter mask twice the size of the scale factor
            that covers more than 99% of the gaussian distribution.

            Default: None

        order : int, optional
            Order of splines used in interpolation of downsampling. See
            `scipy.ndimage.map_coordinates` for detail.

            Default: 1

        mode :  {'reflect', 'constant', 'nearest', 'mirror', 'wrap'}, optional
            The mode parameter determines how the array borders are handled,
            where cval is the value when mode is equal to 'constant'.

            Default: 'reflect'

        cval : float, optional
            Value to fill past edges of input if mode is 'constant'.

            Default: 0

        Returns
        -------
        image_pyramid:
            Generator yielding pyramid layers as menpo image objects.
        """
        max_layer = n_levels - 1
        pyramid = pyramid_gaussian(self.pixels, max_layer=max_layer,
                                   downscale=downscale, sigma=sigma,
                                   order=order, mode=mode, cval=cval)

        for j, image_data in enumerate(pyramid):
            image = self.__class__(image_data, copy=False)

            # rescale and reassign existent landmark
            image.landmarks = self.landmarks
            transform = UniformScale(downscale ** j, self.n_dims)
            transform.pseudoinverse.apply_inplace(image.landmarks)
            yield image

    def smoothing_pyramid(self, n_levels=3, downscale=2, sigma=None,
                          mode='reflect', cval=0):
        r"""
        Return the smoothing pyramid of this image. The first image of the
        pyramid will be the original, unmodified, image.

        Parameters
        ----------
        n_levels : int
            Number of levels in the pyramid. When set to -1 the maximum
            number of levels will be build.

            Default: 3

        downscale : float, optional
            Downscale factor.

            Default: 2

        sigma : float, optional
            Sigma for gaussian filter. Default is `2 * downscale / 6.0` which
            corresponds to a filter mask twice the size of the scale factor
            that covers more than 99% of the gaussian distribution.

            Default: None

        mode :  {'reflect', 'constant', 'nearest', 'mirror', 'wrap'}, optional
            The mode parameter determines how the array borders are handled,
            where cval is the value when mode is equal to 'constant'.

            Default: 'reflect'

        cval : float, optional
            Value to fill past edges of input if mode is 'constant'.

            Default: 0

        Returns
        -------
        image_pyramid:
            Generator yielding pyramid layers as menpo image objects.
        """
        for j in range(n_levels):
            if j == 0:
                yield self
            else:
                if sigma is None:
                    sigma_aux = 2 * downscale ** j / 6.0
                else:
                    sigma_aux = sigma

                image_data = _smooth(self.pixels, sigma=sigma_aux,
                                     mode=mode, cval=cval)
                image = self.__class__(image_data, copy=False)

                # rescale and reassign existent landmark
                image.landmarks = self.landmarks
                yield image

    def as_greyscale(self, mode='luminosity', channel=None):
        r"""
        Returns a greyscale version of the image. If the image does *not*
        represent a 2D RGB image, then the 'luminosity' mode will fail.

        Parameters
        ----------
        mode : {'average', 'luminosity', 'channel'}
            'luminosity' - Calculates the luminance using the CCIR 601 formula

                `Y' = 0.2989 R' + 0.5870 G' + 0.1140 B'`

            'average' - intensity is an equal average of all three channels
            'channel' - a specific channel is used

            Default 'luminosity'

        channel: int, optional
            The channel to be taken. Only used if mode is 'channel'.

            Default: None

        Returns
        -------
        greyscale_image: :class:`MaskedImage`
            A copy of this image in greyscale.
        """
        greyscale = self.copy()
        if mode == 'luminosity':
            if self.n_dims != 2:
                raise ValueError("The 'luminosity' mode only works on 2D RGB"
                                 "images. {} dimensions found, "
                                 "2 expected.".format(self.n_dims))
            elif self.n_channels != 3:
                raise ValueError("The 'luminosity' mode only works on RGB"
                                 "images. {} channels found, "
                                 "3 expected.".format(self.n_channels))

            # Invert the transformation matrix to get more precise values
            T = scipy.linalg.inv(np.array([[1.0, 0.956, 0.621],
                                           [1.0, -0.272, -0.647],
                                           [1.0, -1.106, 1.703]]))
            coef = T[0, :]
            pixels = np.dot(greyscale.pixels, coef.T)
        elif mode == 'average':
            pixels = np.mean(greyscale.pixels, axis=-1)
        elif mode == 'channel':
            if channel is None:
                raise ValueError("For the 'channel' mode you have to provide"
                                 " a channel index")
            pixels = greyscale.pixels[..., channel].copy()
        else:
            raise ValueError("Unknown mode {} - expected 'luminosity', "
                             "'average' or 'channel'.".format(mode))

        greyscale.pixels = pixels[..., None]
        return greyscale

    def as_PILImage(self):
        r"""
        Return a PIL copy of the image. Scales the image by `255` and
        converts to `np.uint8`. Image must only have 1 or 3 channels and
        be two dimensional.

        Returns
        -------
        pil_image : `PILImage`
            PIL copy of image as `np.uint8`

        Raises
        ------
        ValueError if image is not 2D and 1 channel or 3 channels.
        """
        if self.n_dims != 2 or self.n_channels not in [1, 3]:
            raise ValueError('Can only convert greyscale or RGB 2D images. '
                             'Received a {} channel {}D image.'.format(
                self.n_channels, self.ndims))
        return PILImage.fromarray((self.pixels * 255).astype(np.uint8))

    def __str__(self):
        return ('{} {}D Image with {} channels'.format(
            self._str_shape, self.n_dims, self.n_channels))

    @property
    def has_landmarks_outside_bounds(self):
        """
        Indicates whether there are landmarks located outside the image bounds.

        :type: bool
        """
        if self.landmarks.has_landmarks:
            for l_group in self.landmarks:
                pc = self.landmarks[l_group].lms.points
                if np.any(np.logical_or(self.shape - pc < 1, pc < 0)):
                    return True
        return False

    def constrain_landmarks_to_bounds(self):
        r"""
        Move landmarks that are located outside the image bounds on the bounds.
        """
        if self.has_landmarks_outside_bounds:
            for l_group in self.landmarks:
                l = self.landmarks[l_group]
                for k in range(l.lms.points.shape[1]):
                    tmp = l.lms.points[:, k]
                    tmp[tmp < 0] = 0
                    tmp[tmp > self.shape[k] - 1] = self.shape[k] - 1
                    l.lms.points[:, k] = tmp
                self.landmarks[l_group] = l


def _create_feature_glyph(features, vbs):
    r"""
    Create glyph of feature pixels.

    Parameters
    ----------
    feature_type : (N, D) ndarray
        The feature pixels to use.
    vbs: int
        Defines the size of each block with vectors of the glyph image.
    """
    # vbs = Vector block size
    num_bins = features.shape[2]
    # construct a "glyph" for each orientation
    block_image_temp = np.zeros((vbs, vbs))
    # Create a vertical line of ones, to be the first vector
    block_image_temp[:, round(vbs / 2) - 1:round(vbs / 2) + 1] = 1
    block_im = np.zeros((block_image_temp.shape[0],
                         block_image_temp.shape[1],
                         num_bins))
    # First vector as calculated above
    block_im[:, :, 0] = block_image_temp
    # Number of bins rotations to create an 'asterisk' shape
    for i in range(1, num_bins):
        block_im[:, :, i] = imrotate(block_image_temp, -i * vbs)

    # make pictures of positive feature_data by adding up weighted glyphs
    features[features < 0] = 0
    glyph_im = np.sum(block_im[None, None, :, :, :] *
                      features[:, :, None, None, :], axis=-1)
    glyph_im = np.bmat(glyph_im.tolist())
    return glyph_im


def round_image_shape(shape, round):
    if round not in ['ceil', 'round', 'floor']:
        raise ValueError('round must be either ceil, round or floor')
    # Ensure that the '+' operator means concatenate tuples
    return tuple(getattr(np, round)(shape).astype(np.int))


from .masked import MaskedImage<|MERGE_RESOLUTION|>--- conflicted
+++ resolved
@@ -110,7 +110,6 @@
         self.pixels = image_data
         self.features = ImageFeatures(self)
 
-<<<<<<< HEAD
     def as_masked(self, mask=None, copy=True):
         r"""
         Return a copy of this image with an attached mask behavior.
@@ -136,13 +135,12 @@
         img = MaskedImage(self.pixels, mask=mask, copy=copy)
         img.landmarks = self.landmarks
         return img
-=======
+
     def copy(self):
         # For now, we need to reset the weakref on ImageFeatures on each copy.
         new = Copyable.copy(self)
         new.features = ImageFeatures(new)
         return new
->>>>>>> 8f861672
 
     @classmethod
     def blank(cls, shape, n_channels=1, fill=0, dtype=np.float):
