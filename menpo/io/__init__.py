<<<<<<< HEAD
from base import (import_auto, import_image, import_images,
                  import_mesh, import_meshes, import_builtin_asset,
                  import_landmark_file, import_landmark_files,
                  data_path_to, data_dir_path, ls_builtin_assets,
                  mesh_paths, image_paths, landmark_file_paths)
=======
from .base import (import_auto, import_image, import_images,
                   import_mesh, import_meshes, import_builtin_asset,
                   import_landmark_file, import_landmark_files,
                   data_path_to, data_dir_path, ls_builtin_assets,
                   mesh_paths, image_paths)
>>>>>>> 71dc0e63
<|MERGE_RESOLUTION|>--- conflicted
+++ resolved
@@ -1,13 +1,5 @@
-<<<<<<< HEAD
-from base import (import_auto, import_image, import_images,
+from .base import (import_auto, import_image, import_images,
                   import_mesh, import_meshes, import_builtin_asset,
                   import_landmark_file, import_landmark_files,
                   data_path_to, data_dir_path, ls_builtin_assets,
-                  mesh_paths, image_paths, landmark_file_paths)
-=======
-from .base import (import_auto, import_image, import_images,
-                   import_mesh, import_meshes, import_builtin_asset,
-                   import_landmark_file, import_landmark_files,
-                   data_path_to, data_dir_path, ls_builtin_assets,
-                   mesh_paths, image_paths)
->>>>>>> 71dc0e63
+                  mesh_paths, image_paths, landmark_file_paths)