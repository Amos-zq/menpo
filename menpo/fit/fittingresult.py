from __future__ import division
import abc

from menpo.shape.pointcloud import PointCloud
from menpo.image import Image
from menpo.fitmultilevel.functions import compute_error
from menpo.visualize.base import Viewable, FittingViewer


class FittingResult(Viewable):
    r"""
    Object that holds the state of a :map:`Fitter` object before, during
    and after it has fitted a particular image.

    Parameters
    -----------
    image : :map:`Image` or subclass
        The fitted image.
    fitter : :map:`Fitter`
        The fitter object used to fitter the image.
    gt_shape: :map:`PointCloud`
        The ground truth shape associated to the image.
    error_type : 'me_norm', 'me' or 'rmse', optional.
        Specifies the way in which the error between the fitted and
        ground truth shapes is to be computed.
    """
    def __init__(self, image, fitter, gt_shape=None):
        self.image = image
        self.fitter = fitter
        self._gt_shape = gt_shape

    @property
    def n_iters(self):
        return len(self.shapes()) - 1

    @abc.abstractmethod
    def shapes(self, as_points=False):
        r"""
        Generates a list containing the shapes obtained at each fitting
        iteration.

        Parameters
        -----------
        as_points : boolean, optional
            Whether the results is returned as a list of :map:`PointCloud`s or
            ndarrays.

            Default: `False`

        Returns
        -------
        shapes : :map:`PointCloud`s or ndarray list
            A list containing the shapes obtained at each fitting iteration.
        """

    @abc.abstractproperty
    def final_shape(self):
        r"""
        Returns the final fitted shape.
        """

    @abc.abstractproperty
    def initial_shape(self):
        r"""
        Returns the initial shape from which the fitting started.
        """

    @property
    def gt_shape(self):
        r"""
        Returns the original ground truth shape associated to the image.
        """
        return self._gt_shape

    @property
    def fitted_image(self):
        r"""
        Returns a copy of the fitted image with the following landmark
        groups attached to it:
            - ``initial``, containing the initial fitted shape .
            - ``final``, containing the final shape.
            - ``ground``, containing the ground truth shape. Only returned if
            the ground truth shape was provided.

        :type: :map:`Image`
        """
        image = Image(self.image.pixels)

        image.landmarks['initial'] = self.initial_shape
        image.landmarks['final'] = self.final_shape
        if self.gt_shape is not None:
            image.landmarks['ground'] = self.gt_shape
        return image

    @property
    def iter_image(self):
        r"""
        Returns a copy of the fitted image with a as many landmark groups as
        iteration run by fitting procedure:
            - ``iter_0``, containing the initial shape.
            - ``iter_1``, containing the the fitted shape at the first
            iteration.
            - ``...``
            - ``iter_n``, containing the final fitted shape.

        :type: :map:`Image`
        """
        image = Image(self.image.pixels)
        for j, s in enumerate(self.shapes()):
            image.landmarks['iter_'+str(j)] = s
        return image

    def errors(self, error_type='me_norm'):
        r"""
        Returns a list containing the error at each fitting iteration.

        Parameters
        -----------
        error_type : `str` ``{'me_norm', 'me', 'rmse'}``, optional
            Specifies the way in which the error between the fitted and
            ground truth shapes is to be computed.

        Returns
        -------
        errors : `list` of `float`
            The errors at each iteration of the fitting process.
        """
        if self.gt_shape is not None:
            return [compute_error(t, self.gt_shape.points, error_type)
                    for t in self.shapes(as_points=True)]
        else:
            raise ValueError('Ground truth has not been set, errors cannot '
                             'be computed')

    def final_error(self, error_type='me_norm'):
        r"""
        Returns the final fitting error.

        Parameters
        -----------
        error_type : `str` ``{'me_norm', 'me', 'rmse'}``, optional
            Specifies the way in which the error between the fitted and
            ground truth shapes is to be computed.

        Returns
        -------
        final_error : `float`
            The final error at the end of the fitting procedure.
        """
        if self.gt_shape is not None:
            return compute_error(self.final_shape.points,
                                 self.gt_shape.points, error_type)
        else:
            raise ValueError('Ground truth has not been set, final error '
                             'cannot be computed')

    def initial_error(self, error_type='me_norm'):
        r"""
        Returns the initial fitting error.

        Parameters
        -----------
        error_type : `str` ``{'me_norm', 'me', 'rmse'}``, optional
            Specifies the way in which the error between the fitted and
            ground truth shapes is to be computed.

        Returns
        -------
        initial_error : `float`
            The initial error at the start of the fitting procedure.
        """
        if self.gt_shape is not None:
            return compute_error(self.initial_shape.points,
                                 self.gt_shape.points, error_type)
        else:
            raise ValueError('Ground truth has not been set, final error '
                             'cannot be computed')

    def _view(self, figure_id=None, new_figure=False, **kwargs):
        r"""
        Displays the whole fitting procedure.
        """
        pixels = self.image.pixels
        targets = self.shapes(as_points=True)
        return FittingViewer(figure_id, new_figure, self.image.n_dims, pixels,
                             targets).render(**kwargs)


class NonParametricFittingResult(FittingResult):
    r"""
    Object that holds the state of a Non Parametric :map:`Fitter` object
    before, during and after it has fitted a particular image.

    Parameters
    -----------
    image : :map:`Image`
        The fitted image.
    fitter : :map:`Fitter`
        The Fitter object used to fitter the image.
    shapes : `list` of :map:`PointCloud`
        The list of fitted shapes per iteration of the fitting procedure.
    gt_shape: :map:`PointCloud`
        The ground truth shape associated to the image.
    """
    def __init__(self, image, fitter, shapes=None, gt_shape=None):
        super(NonParametricFittingResult, self).__init__(
            image, fitter, gt_shape=gt_shape)
        self.parameters = shapes

    def shapes(self, as_points=False):
        if as_points:
            return [s.points.copy() for s in self.parameters]

        else:
            return self.parameters

    @property
    def final_shape(self):
        return self.parameters[-1].copy()

    @property
    def initial_shape(self):
        return self.parameters[0].copy()

    @FittingResult.gt_shape.setter
    def gt_shape(self, value):
        r"""
        Setter for the ground truth shape associated to the image.
        """
        if type(value) is PointCloud:
            self._gt_shape = value
        else:
            raise ValueError("Accepted values for gt_shape setter are "
                             "`menpo.shape.PointClouds`.")


class SemiParametricFittingResult(FittingResult):
    r"""
    Object that holds the state of a Semi Parametric :map:`Fitter` object
    before, during and after it has fitted a particular image.

    Parameters
    -----------
    image : :map:`Image`
        The fitted image.
    fitter : :map:`Fitter`
        The Fitter object used to fitter the image.
    parameters : `list` of `ndarray`
        The list of optimal transform parameters per iteration of the fitting
        procedure.
    gt_shape: :map:`PointCloud`
        The ground truth shape associated to the image.
    """
    def __init__(self, image, fitter, parameters=None, gt_shape=None):
        super(SemiParametricFittingResult, self).__init__(
            image, fitter, gt_shape=gt_shape)
        self.parameters = parameters

    @property
    def transforms(self):
        r"""
        Generates a list containing the transforms obtained at each fitting
        iteration.
        """
        return [self.fitter.transform.from_vector(p) for p in self.parameters]

    @property
    def final_transform(self):
        r"""
        Returns the final transform.
        """
        return self.fitter.transform.from_vector(self.parameters[-1])

    @property
    def initial_transform(self):
        r"""
        Returns the initial transform from which the fitting started.
        """
        return self.fitter.transform.from_vector(self.parameters[0])

    def shapes(self, as_points=False):
        if as_points:
            return [self.fitter.transform.from_vector(p).target.points
                    for p in self.parameters]

        else:
            return [self.fitter.transform.from_vector(p).target
                    for p in self.parameters]

    @property
    def final_shape(self):
        return self.final_transform.target

    @property
    def initial_shape(self):
        return self.initial_transform.target

    @FittingResult.gt_shape.setter
    def gt_shape(self, value):
        r"""
        Setter for the ground truth shape associated to the image.
        """
        if type(value) is PointCloud:
            self._gt_shape = value
        elif type(value) is list and value[0] is float:
            transform = self.fitter.transform.from_vector(value)
            self._gt_shape = transform.target
        else:
            raise ValueError("Accepted values for gt_shape setter are "
                             "`menpo.shape.PointClouds` or float lists"
                             "specifying transform shapes.")


class ParametricFittingResult(SemiParametricFittingResult):
    r"""
    Object that holds the state of a Fully Parametric :map:`Fitter` object
    before, during and after it has fitted a particular image.

    Parameters
    -----------
    image : :map:`Image`
        The fitted image.
    fitter : :map:`Fitter`
        The Fitter object used to fitter the image.
    parameters : `list` of `ndarray`
        The list of optimal transform parameters per iteration of the fitting
        procedure.
    weights : `list` of `ndarray`
        The list of optimal appearance parameters per iteration of the fitting
        procedure.
    gt_shape: :map:`PointCloud`
        The ground truth shape associated to the image.
    """
    def __init__(self, image, fitter, parameters=None, weights=None,
                 gt_shape=None):
        super(ParametricFittingResult, self).__init__(
            image, fitter, gt_shape=gt_shape)
        self.parameters = parameters
        self.weights = weights

    @property
    def warped_images(self):
        r"""
        The list containing the warped images obtained at each fitting
        iteration.

        :type: `list` of :map:`Image` or subclass
        """
        mask = self.fitter.template.mask
        transform = self.fitter.transform
        interpolator = self.fitter.interpolator
<<<<<<< HEAD
        if as_pixels:
            return [self.image.warp_to_mask(mask, transform.from_vector(p),
                                            interpolator=interpolator).pixels
                    for p in self.parameters]
        else:
            return [self.image.warp_to_mask(mask, transform.from_vector(p),
                                            interpolator=interpolator)
                    for p in self.parameters]
=======
        return [self.image.warp_to(mask, transform.from_vector(p),
                                   interpolator=interpolator)
                for p in self.parameters]
>>>>>>> ac5d89ab

    @property
    def appearance_reconstructions(self):
        r"""
        The list containing the appearance reconstruction obtained at
        each fitting iteration.

        :type: list` of :map:`Image` or subclass
        """
        if self.weights:
            return [self.fitter.appearance_model.instance(w)
                    for w in self.weights]
        else:
            return [self.fitter.template for _ in self.shapes()]

    @property
    def error_images(self):
        r"""
        The list containing the error images obtained at
        each fitting iteration.

        :type: list` of :map:`Image` or subclass
        """
        template = self.fitter.template
        warped_images = self.warped_images
        appearances = self.appearance_reconstructions

        error_images = []
        for a, i in zip(appearances, warped_images):
            error = a.as_vector() - i.as_vector()
            error_image = template.from_vector(error)
            error_images.append(error_image)

        return error_images<|MERGE_RESOLUTION|>--- conflicted
+++ resolved
@@ -349,20 +349,10 @@
         mask = self.fitter.template.mask
         transform = self.fitter.transform
         interpolator = self.fitter.interpolator
-<<<<<<< HEAD
-        if as_pixels:
-            return [self.image.warp_to_mask(mask, transform.from_vector(p),
-                                            interpolator=interpolator).pixels
-                    for p in self.parameters]
-        else:
-            return [self.image.warp_to_mask(mask, transform.from_vector(p),
-                                            interpolator=interpolator)
-                    for p in self.parameters]
-=======
-        return [self.image.warp_to(mask, transform.from_vector(p),
-                                   interpolator=interpolator)
+        return [self.image.warp_to_mask(mask, transform.from_vector(p),
+                                        interpolator=interpolator)
                 for p in self.parameters]
->>>>>>> ac5d89ab
+
 
     @property
     def appearance_reconstructions(self):
