--- conflicted
+++ resolved
@@ -319,12 +319,7 @@
     assert (clm.n_training_images == 4)
     assert (clm.n_levels == 3)
     assert (clm.downscale == 1.1)
-<<<<<<< HEAD
-    #assert (clm.feature_type[0] == sparse_hog and len(clm.feature_type) == 1)
-=======
     #assert (clm.features[0] == sparse_hog and len(clm.features) == 1)
-    assert (clm.interpolator == 'scipy')
->>>>>>> 90f660eb
     assert_allclose(np.around(clm.reference_shape.range()), (109., 103.))
     assert clm.scaled_shape_models
     assert clm.pyramid_on_features
