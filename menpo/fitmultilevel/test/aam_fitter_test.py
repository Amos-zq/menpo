from StringIO import StringIO
from mock import patch
from nose.plugins.attrib import attr
import numpy as np
from numpy.testing import assert_allclose
from nose.tools import raises
<<<<<<< HEAD
=======

>>>>>>> 7c482b39

import menpo.io as mio
from menpo.feature import igo
from menpo.shape.pointcloud import PointCloud
from menpo.landmark import labeller, ibug_face_68_trimesh
from menpo.transform import PiecewiseAffine
from menpo.fitmultilevel.aam import AAMBuilder, LucasKanadeAAMFitter
from menpo.fit.lucaskanade.appearance import (
    AlternatingForwardAdditive, AlternatingForwardCompositional,
    AlternatingInverseCompositional, AdaptiveForwardAdditive,
    AdaptiveForwardCompositional, AdaptiveInverseCompositional,
    SimultaneousForwardAdditive, SimultaneousForwardCompositional,
    SimultaneousInverseCompositional, ProjectOutForwardAdditive,
    ProjectOutForwardCompositional, ProjectOutInverseCompositional,
    ProbabilisticForwardAdditive, ProbabilisticForwardCompositional,
    ProbabilisticInverseCompositional)


initial_shape = []
initial_shape.append(PointCloud(np.array([[150.9737801, 1.85331141],
                                          [191.20452708, 1.86714624],
                                          [237.5088486, 7.16836457],
                                          [280.68439528, 19.1356864],
                                          [319.00988383, 36.18921029],
                                          [351.31395982, 61.11002727],
                                          [375.83681819, 86.68264647],
                                          [401.50706656, 117.12858347],
                                          [408.46977018, 156.72258055],
                                          [398.49810436, 197.95690492],
                                          [375.44584527, 234.437902],
                                          [342.35427495, 267.96920594],
                                          [299.04149064, 309.66693535],
                                          [250.84207113, 331.07734674],
                                          [198.46150259, 339.47188196],
                                          [144.62222804, 337.84178783],
                                          [89.92321435, 327.81734317],
                                          [101.22474793, 26.90269773],
                                          [89.23456877, 44.52571118],
                                          [84.04683242, 66.6369272],
                                          [86.36993557, 88.61559027],
                                          [94.88123162, 108.04971327],
                                          [88.08448274, 152.88439191],
                                          [68.71150917, 176.94681489],
                                          [55.7165906, 204.86028035],
                                          [53.9169657, 232.87050281],
                                          [69.08534014, 259.8486207],
                                          [121.82883888, 130.79001073],
                                          [152.30894887, 128.91266055],
                                          [183.36381228, 128.04534764],
                                          [216.59234031, 125.86784329],
                                          [235.18182671, 93.18819461],
                                          [242.46006172, 117.24575711],
                                          [246.52987701, 142.46262589],
                                          [240.51603561, 160.38006297],
                                          [232.61083444, 175.36132625],
                                          [137.35714406, 56.53012228],
                                          [124.42060774, 67.0342585],
                                          [121.98869265, 87.71006061],
                                          [130.4421354, 105.16741493],
                                          [139.32511836, 89.65144616],
                                          [144.17935107, 69.97931719],
                                          [125.04221953, 174.72789706],
                                          [103.0127825, 188.96555839],
                                          [97.38196408, 210.70911033],
                                          [107.31622619, 232.4487582],
                                          [119.12835959, 215.57040617],
                                          [124.80355957, 193.64317941],
                                          [304.3174261, 101.83559243],
                                          [293.08249678, 116.76961123],
                                          [287.11523488, 132.55435452],
                                          [289.39839945, 148.49971074],
                                          [283.59574087, 162.33458018],
                                          [286.76478391, 187.30470094],
                                          [292.65033117, 211.98694428],
                                          [310.75841097, 187.33036207],
                                          [319.06250309, 165.27131484],
                                          [321.3339324, 148.86793045],
                                          [321.82844973, 133.03866904],
                                          [316.60228316, 115.15885333],
                                          [303.45716953, 109.59946563],
                                          [301.58563675, 135.32572565],
                                          [298.16531481, 148.240518],
                                          [295.39615418, 162.35992687],
                                          [293.63384823, 201.35617245],
                                          [301.95207707, 163.05299135],
                                          [305.27555828, 148.48478086],
                                          [306.41382116, 133.02994058]])))

initial_shape.append(PointCloud(np.array([[33.08569962, 26.2373455],
                                          [43.88613611, 26.24105964],
                                          [56.31709803, 27.66423659],
                                          [67.90810205, 30.87701063],
                                          [78.19704859, 35.45523787],
                                          [86.86947323, 42.14553624],
                                          [93.45293474, 49.0108189],
                                          [100.34442715, 57.18440338],
                                          [102.21365016, 67.81389656],
                                          [99.53663441, 78.88375569],
                                          [93.34797327, 88.67752592],
                                          [84.46413615, 97.67941492],
                                          [72.83628901, 108.8736808],
                                          [59.89656483, 114.62156782],
                                          [45.83436002, 116.87518356],
                                          [31.38054772, 116.43756484],
                                          [16.69592792, 113.74637996],
                                          [19.72996295, 32.96215989],
                                          [16.51105259, 37.69327358],
                                          [15.11834126, 43.62930018],
                                          [15.74200674, 49.52974132],
                                          [18.02696835, 54.74706954],
                                          [16.20229791, 66.78348784],
                                          [11.00138601, 73.24333984],
                                          [7.51274105, 80.73705133],
                                          [7.02960972, 88.25673842],
                                          [11.10174551, 95.4993444],
                                          [25.26138338, 60.85198075],
                                          [33.44414202, 60.34798312],
                                          [41.78120024, 60.11514235],
                                          [50.70180534, 59.53056465],
                                          [55.69238052, 50.75731293],
                                          [57.6463118, 57.21586007],
                                          [58.73890353, 63.98563718],
                                          [57.12441419, 68.79579249],
                                          [55.00216617, 72.817696],
                                          [29.43014699, 40.91600468],
                                          [25.95717546, 43.73596863],
                                          [25.30429808, 49.2866408],
                                          [27.57372827, 53.97328126],
                                          [29.95847378, 49.80782952],
                                          [31.26165197, 44.52660569],
                                          [26.12405475, 72.64764418],
                                          [20.20998272, 76.46991865],
                                          [18.69832059, 82.30724133],
                                          [21.36529486, 88.14351591],
                                          [24.53640666, 83.6123157],
                                          [26.05998356, 77.72568327],
                                          [74.25267847, 53.07881273],
                                          [71.23652416, 57.08803288],
                                          [69.63453966, 61.32564044],
                                          [70.24748314, 65.6063665],
                                          [68.68968841, 69.32050656],
                                          [69.54045681, 76.02404113],
                                          [71.12050401, 82.6502915],
                                          [75.9818397, 76.03093018],
                                          [78.21117488, 70.10890893],
                                          [78.82096788, 65.70521959],
                                          [78.95372711, 61.4556606],
                                          [77.55069872, 56.65560521],
                                          [74.02173206, 55.16311953],
                                          [73.51929617, 62.06964895],
                                          [72.60106888, 65.53678304],
                                          [71.85765381, 69.32731119],
                                          [71.38454121, 79.79633067],
                                          [73.61767156, 69.51337283],
                                          [74.50990078, 65.60235839],
                                          [74.81548138, 61.45331734]])))

initial_shape.append(PointCloud(np.array([[46.63369884, 44.08764686],
                                          [65.31491309, 44.09407109],
                                          [86.81640178, 46.55570064],
                                          [106.86503868, 52.11274643],
                                          [124.66154301, 60.0315786],
                                          [139.66199441, 71.6036014],
                                          [151.04922447, 83.47828965],
                                          [162.96924699, 97.61591112],
                                          [166.20238999, 116.0014495],
                                          [161.57203038, 135.14867658],
                                          [150.86767554, 152.08868824],
                                          [135.50154984, 167.65900498],
                                          [115.38918643, 187.02141497],
                                          [93.00770583, 196.9633751],
                                          [68.68470174, 200.86139148],
                                          [43.68434508, 200.10445456],
                                          [18.28476712, 195.44958702],
                                          [23.53265303, 55.71937105],
                                          [17.9649934, 63.90264665],
                                          [15.55605939, 74.17002657],
                                          [16.63479621, 84.37585532],
                                          [20.58703068, 93.40012265],
                                          [17.43094904, 114.21918023],
                                          [8.43507654, 125.39260635],
                                          [2.4008645, 138.35427044],
                                          [1.56520568, 151.36086382],
                                          [8.60866558, 163.88819772],
                                          [33.10019692, 103.95961759],
                                          [47.25368667, 103.08786691],
                                          [61.67406413, 102.68512872],
                                          [77.10378638, 101.67400095],
                                          [85.7358453, 86.49915174],
                                          [89.11550583, 97.67032089],
                                          [91.00533132, 109.37981584],
                                          [88.21279407, 117.69980754],
                                          [84.54200076, 124.65638206],
                                          [40.31079125, 69.47691491],
                                          [34.3036891, 74.35452803],
                                          [33.17442528, 83.95537112],
                                          [37.09979548, 92.06172262],
                                          [41.22462339, 84.85685672],
                                          [43.47869442, 75.72207092],
                                          [34.59233557, 124.36224816],
                                          [24.36292985, 130.97352987],
                                          [21.74824996, 141.07018437],
                                          [26.36124109, 151.16502601],
                                          [31.84622487, 143.32753518],
                                          [34.48151342, 133.14559097],
                                          [117.83907583, 90.5145853],
                                          [112.62211772, 97.44922176],
                                          [109.85120974, 104.77889356],
                                          [110.911401, 112.18314623],
                                          [108.21692684, 118.60739086],
                                          [109.68847724, 130.20230795],
                                          [112.4214409, 141.66354869],
                                          [120.82995787, 130.21422374],
                                          [124.68597685, 119.97106848],
                                          [125.74071883, 112.35412967],
                                          [125.97034877, 105.00378581],
                                          [123.54356964, 96.70126365],
                                          [117.43961426, 94.11975273],
                                          [116.5705649, 106.06578435],
                                          [114.98233273, 112.06278965],
                                          [113.69646838, 118.61916064],
                                          [112.87813868, 136.72713211],
                                          [116.74072208, 118.94098628],
                                          [118.2839861, 112.17621352],
                                          [118.81254036, 104.99973274]])))

initial_shape.append(PointCloud(np.array([[29.30459178, 27.24534074],
                                          [39.47004743, 24.38292299],
                                          [51.54667438, 22.42372272],
                                          [63.30767547, 22.37162616],
                                          [74.20561385, 23.95008332],
                                          [84.14265809, 27.94519239],
                                          [92.16017681, 32.65929179],
                                          [100.81474852, 38.52291926],
                                          [105.39445843, 48.03051044],
                                          [105.81247938, 59.1588891],
                                          [102.5870203, 70.01814005],
                                          [96.6149594, 80.84730771],
                                          [88.64221584, 94.46788512],
                                          [77.98963764, 103.31089364],
                                          [65.35346377, 109.16323748],
                                          [51.63461821, 112.58672956],
                                          [37.10056847, 113.95059826],
                                          [18.51972657, 37.11814141],
                                          [16.7457652 , 42.42481409],
                                          [17.01019564, 48.38086547],
                                          [19.16282912, 53.76837796],
                                          [22.69767086, 58.07217393],
                                          [24.17432616, 69.88402627],
                                          [20.99379373, 77.34357057],
                                          [19.69904043, 85.32174442],
                                          [21.23971857, 92.52684647],
                                          [26.99391031, 98.26243543],
                                          [31.12604697, 61.89794357],
                                          [38.69324039, 59.25231487],
                                          [46.47759964, 56.82093276],
                                          [54.71781058, 53.90368008],
                                          [57.08652729, 44.32277008],
                                          [60.63919033, 49.88253722],
                                          [63.46381778, 55.96376588],
                                          [63.2207775 , 60.91909025],
                                          [62.29071322, 65.26731234],
                                          [29.75929632, 42.02967737],
                                          [27.23910711, 45.60515084],
                                          [28.09755316, 51.00222264],
                                          [31.47695917, 54.81070084],
                                          [32.61597345, 50.25772899],
                                          [32.44103485, 44.94168113],
                                          [35.06791957, 72.77012704],
                                          [30.51633486, 77.93664152],
                                          [30.64262749, 83.83136479],
                                          [34.70122609, 88.61629379],
                                          [36.4832508 , 83.51044643],
                                          [36.35508694, 77.56615533],
                                          [75.16994555, 41.58256719],
                                          [73.39524567, 46.15605223],
                                          [73.01204743, 50.56922423],
                                          [74.72479626, 54.43524106],
                                          [74.24428281, 58.34404327],
                                          [76.82374875, 64.42709819],
                                          [80.0690436 , 70.24390436],
                                          [82.88766915, 62.72435028],
                                          [83.41431565, 56.55948008],
                                          [82.81967592, 52.25328539],
                                          [81.81699053, 48.21872699],
                                          [79.2228748 , 44.073611],
                                          [75.50567221, 43.60542492],
                                          [76.86548014, 50.2385966],
                                          [76.9213308 , 53.74522715],
                                          [77.22751327, 57.5098225],
                                          [79.56023029, 67.48793174],
                                          [78.93326695, 57.21790467],
                                          [78.73516471, 53.30042959],
                                          [77.92179698, 49.31461186]])))

# load images
filenames = ['breakingbad.jpg', 'takeo.ppm', 'lenna.png', 'einstein.jpg']
training_images = []
for i in range(4):
    im = mio.import_builtin_asset(filenames[i])
    im.crop_to_landmarks_proportion_inplace(0.1)
    labeller(im, 'PTS', ibug_face_68_trimesh)
    if im.n_channels == 3:
        im = im.as_greyscale(mode='luminosity')
    training_images.append(im)

# build aam
aam = AAMBuilder(features=igo,
                 transform=PiecewiseAffine,
                 trilist=training_images[0].landmarks['ibug_face_68_trimesh'].
                 lms.trilist,
                 normalization_diagonal=150,
                 n_levels=3,
                 downscale=2,
                 scaled_shape_models=True,
                 max_shape_components=[1, 2, 3],
                 max_appearance_components=[3, 2, 1],
                 boundary=3).build(training_images, group='PTS')

aam2 = AAMBuilder(features=igo,
                  transform=PiecewiseAffine,
                  trilist=training_images[0].landmarks['ibug_face_68_trimesh'].
                  lms.trilist,
                  normalization_diagonal=150,
                  n_levels=1,
                  downscale=2,
                  scaled_shape_models=True,
                  max_shape_components=[1],
                  max_appearance_components=[1],
                  boundary=3).build(training_images, group='PTS')


def test_aam():
    assert (aam.n_training_images == 4)
    assert (aam.n_levels == 3)
    assert (aam.downscale == 2)
    #assert (aam.features[0] == igo and len(aam.features) == 1)
    assert_allclose(np.around(aam.reference_shape.range()), (109., 103.))
    assert aam.scaled_shape_models
    assert aam.pyramid_on_features
    assert_allclose([aam.shape_models[j].n_components
                     for j in range(aam.n_levels)], (1, 2, 3))
    assert_allclose([aam.appearance_models[j].n_components
                     for j in range(aam.n_levels)], (3, 2, 1))
    assert_allclose([aam.appearance_models[j].template_instance.n_channels
                     for j in range(aam.n_levels)], (2, 2, 2))
    assert_allclose([aam.appearance_models[j].components.shape[1]
                     for j in range(aam.n_levels)], (884, 3652, 14892))


@raises(ValueError)
def test_n_shape_exception():
    fitter = LucasKanadeAAMFitter(aam, n_shape=[3, 6, 'a'])


@raises(ValueError)
def test_n_appearance_exception():
    fitter = LucasKanadeAAMFitter(aam, n_appearance=[10, 20])


def test_pertrurb_shape():
    fitter = LucasKanadeAAMFitter(aam)
    s = fitter.perturb_shape(training_images[0].landmarks['PTS'].lms,
                             noise_std=0.08, rotation=False)
    assert (s.n_dims == 2)
    assert (s.n_landmark_groups == 0)
    assert (s.n_points == 68)


def test_obtain_shape_from_bb():
    fitter = LucasKanadeAAMFitter(aam)
    s = fitter.obtain_shape_from_bb(np.array([[53.916, 1.853],
                                              [408.469, 339.471]]))
    assert ((np.around(s.points) == np.around(initial_shape[0].points)).all())
    assert (s.n_dims == 2)
    assert (s.n_landmark_groups == 0)
    assert (s.n_points == 68)


@raises(ValueError)
def test_max_iters_exception():
    fitter = LucasKanadeAAMFitter(aam,
                                  algorithm=AlternatingInverseCompositional)
    fitter.fit(training_images[0], initial_shape[0],
               max_iters=[10, 20, 30, 40])


@patch('sys.stdout', new_callable=StringIO)
def test_str_mock(mock_stdout):
    print(aam)
    fitter = LucasKanadeAAMFitter(aam,
                                  algorithm=AlternatingInverseCompositional)
    print(fitter)
    print(aam2)
    fitter = LucasKanadeAAMFitter(aam2,
                                  algorithm=ProbabilisticForwardAdditive)
    print(fitter)


def aam_helper(aam, algorithm, im_number, max_iters, initial_error,
               final_error, error_type):
    fitter = LucasKanadeAAMFitter(aam, algorithm=algorithm)
    fitting_result = fitter.fit(
        training_images[im_number], initial_shape[im_number],
        gt_shape=training_images[im_number].landmarks['PTS'].lms,
        max_iters=max_iters)
    assert (np.around(fitting_result.initial_error(error_type=error_type),
                      5) == initial_error)
    assert (np.around(fitting_result.final_error(error_type=error_type),
                      5) == final_error)


@attr('fuzzy')
def test_alternating_ic():
    aam_helper(aam, AlternatingInverseCompositional, 0, 6, 0.09062, 0.05606,
               'me_norm')


@attr('fuzzy')
def test_adaptive_ic():
    aam_helper(aam, AdaptiveInverseCompositional, 1, 5, 0.07373, 0.02251,
               'me_norm')


@attr('fuzzy')
def test_simultaneous_ic():
    aam_helper(aam, SimultaneousInverseCompositional, 2, 7, 0.12273, 0.10145,
               'me_norm')


@attr('fuzzy')
def test_projectout_ic():
    aam_helper(aam, ProjectOutInverseCompositional, 3, 6, 0.10303, 0.06499,
               'me_norm')


@attr('fuzzy')
def test_alternating_fa():
    aam_helper(aam, AlternatingForwardAdditive, 0, 8, 0.09062, 0.07053,
               'me_norm')


@attr('fuzzy')
def test_adaptive_fa():
    aam_helper(aam, AdaptiveForwardAdditive, 1, 6, 0.07373, 0.04518, 'me_norm')


@attr('fuzzy')
def test_simultaneous_fa():
    aam_helper(aam, SimultaneousForwardAdditive, 2, 5, 0.12273, 0.11485,
               'me_norm')


@attr('fuzzy')
def test_projectout_fa():
    aam_helper(aam, ProjectOutForwardAdditive, 3, 6, 0.10303, 0.09202,
               'me_norm')


@attr('fuzzy')
def test_alternating_fc():
    aam_helper(aam, AlternatingForwardCompositional, 0, 6, 0.09062, 0.07109,
               'me_norm')

@attr('fuzzy')
def test_adaptive_fc():
    aam_helper(aam, AdaptiveForwardCompositional, 1, 6, 0.07373, 0.04371,
               'me_norm')


@attr('fuzzy')
def test_simultaneous_fc():
    aam_helper(aam, SimultaneousForwardCompositional, 2, 5, 0.12273, 0.11197,
               'me_norm')


@attr('fuzzy')
def test_projectout_fc():
    aam_helper(aam, ProjectOutForwardCompositional, 3, 6, 0.10303, 0.07696,
               'me_norm')


@attr('fuzzy')
def test_probabilistic_ic():
    aam_helper(aam2, ProbabilisticInverseCompositional, 0, 6, 0.08605, 0.08923,
               'me_norm')


@attr('fuzzy')
def test_probabilistic_fa():
    aam_helper(aam2, ProbabilisticForwardAdditive, 1, 7, 0.08778, 0.0846,
               'me_norm')


@attr('fuzzy')
def test_probabilistic_fc():
    aam_helper(aam2, ProbabilisticForwardCompositional, 2, 6, 0.11328,
               0.11321, 'me_norm')<|MERGE_RESOLUTION|>--- conflicted
+++ resolved
@@ -4,10 +4,7 @@
 import numpy as np
 from numpy.testing import assert_allclose
 from nose.tools import raises
-<<<<<<< HEAD
-=======
-
->>>>>>> 7c482b39
+
 
 import menpo.io as mio
 from menpo.feature import igo
